--- conflicted
+++ resolved
@@ -83,12 +83,8 @@
     registerRoute: workbox.routing.registerRoute,
     setCacheNameDetails: workbox.core.setCacheNameDetails,
     setConfig: workbox.setConfig,
-<<<<<<< HEAD
-    skipWaiting: workbox.skipWaiting,
-=======
     skipWaiting: workbox.core.skipWaiting,
     suppressWarnings: workbox.precaching.suppressWarnings,
->>>>>>> d0d8f97a
   };
 
   return {context, methodsToSpies};
