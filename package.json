--- conflicted
+++ resolved
@@ -26,13 +26,8 @@
   },
   "devDependencies": {
     "babel-preset-babili": "0.0.12",
-<<<<<<< HEAD
-    "chai": "^3.5.0",
+    "chai": "^4.0.2",
     "chromedriver": "^2.30.1",
-=======
-    "chai": "^4.0.2",
-    "chromedriver": "^2.26.1",
->>>>>>> ab3bcdfe
     "clear-require": "^2.0.0",
     "cookie-parser": "^1.4.3",
     "depcheck": "^0.6.7",
