{
  "name": "workbox",
  "engines": {
    "node": ">=6.0.0"
  },
  "scripts": {
    "local-lerna": "lerna",
    "test": "nyc --require @std/esm --reporter=lcov --reporter=text mocha",
    "lint": "eslint '.' --ignore-path .gitignore",
    "bot": "pr-bot",
    "coveralls": "cat ./coverage/lcov.info | coveralls"
  },
  "@std/esm": {
    "cjs": true
  },
  "nyc": {
    "include": [
      "packages/**/*"
    ],
    "extension": [
      ".mjs"
    ]
  },
  "pre-push": [
    "lint"
  ],
  "version": "0.0.0",
  "description": "Top-level scripts and dependencies for the workbox monorepo. Not meant to be published to npm.",
  "private": true,
  "repository": {
    "type": "git",
    "url": "git+https://github.com/GoogleChrome/workbox.git"
  },
  "author": "Google's Web DevRel Team",
  "license": "Apache-2.0",
  "bugs": {
    "url": "https://github.com/GoogleChrome/workbox/issues"
  },
  "homepage": "https://github.com/GoogleChrome/workbox#readme",
  "devDependencies": {
    "@google-cloud/storage": "^1.2.1",
    "@std/esm": "^0.5.1",
    "archiver": "^2.0.3",
    "babylon": "^6.18.0",
    "bytes": "^3.0.0",
    "chai": "^4.1.2",
    "chalk": "^2.1.0",
    "clear-require": "^2.0.0",
    "common-tags": "^1.4.0",
    "coveralls": "^2.13.1",
    "eslint": "^4.6.1",
    "eslint-config-google": "^0.9.1",
    "fs-extra": "^4.0.1",
    "github": "^11.0.0",
    "glob": "^7.1.2",
    "gulp": "github:gulpjs/gulp#4.0",
    "gulp-rename": "^1.2.2",
    "gulp-sourcemaps": "^2.6.1",
    "gzip-size": "^4.0.0",
    "lerna": "^2.1.2",
    "mocha": "^3.5.3",
    "nyc": "^11.2.1",
    "path-extra": "^4.2.1",
    "pr-bot": "0.2.0",
    "pre-push": "^0.1.1",
    "rollup": "^0.49.3",
    "rollup-plugin-commonjs": "^8.2.1",
    "rollup-plugin-istanbul": "^1.1.0",
    "rollup-plugin-multi-entry": "^2.0.1",
    "rollup-plugin-node-resolve": "^3.0.0",
<<<<<<< HEAD
    "rollup-plugin-replace": "^2.0.0",
=======
    "rollup-plugin-replace": "^1.1.1",
    "rollup-plugin-uglify": "^2.0.1",
>>>>>>> 8ef8b490
    "rollup-plugin-uglify-es": "0.0.1",
    "rollup-stream": "^1.24.1",
    "semver": "^5.4.1",
    "service-worker-mock": "^1.2.2",
<<<<<<< HEAD
    "sinon": "^3.2.1",
=======
    "sinon": "^2.4.1",
    "uglify-es": "^3.1.0",
>>>>>>> 8ef8b490
    "vinyl-buffer": "^1.0.0",
    "vinyl-source-stream": "^1.1.0"
  }
}<|MERGE_RESOLUTION|>--- conflicted
+++ resolved
@@ -68,22 +68,14 @@
     "rollup-plugin-istanbul": "^1.1.0",
     "rollup-plugin-multi-entry": "^2.0.1",
     "rollup-plugin-node-resolve": "^3.0.0",
-<<<<<<< HEAD
     "rollup-plugin-replace": "^2.0.0",
-=======
-    "rollup-plugin-replace": "^1.1.1",
     "rollup-plugin-uglify": "^2.0.1",
->>>>>>> 8ef8b490
     "rollup-plugin-uglify-es": "0.0.1",
     "rollup-stream": "^1.24.1",
     "semver": "^5.4.1",
     "service-worker-mock": "^1.2.2",
-<<<<<<< HEAD
     "sinon": "^3.2.1",
-=======
-    "sinon": "^2.4.1",
     "uglify-es": "^3.1.0",
->>>>>>> 8ef8b490
     "vinyl-buffer": "^1.0.0",
     "vinyl-source-stream": "^1.1.0"
   }
