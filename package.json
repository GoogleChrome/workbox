--- conflicted
+++ resolved
@@ -41,12 +41,7 @@
     "eslint-config-google": "^0.7.0",
     "express": "^4.14.0",
     "fs-extra": "^2.0.0",
-<<<<<<< HEAD
     "geckodriver": "1.6.0",
-    "gh-pages": "^0.12.0",
-=======
-    "geckodriver": "1.4.0",
->>>>>>> 2ebda965
     "glob": "^7.1.0",
     "gulp": "^3.9.1",
     "gulp-babel": "^6.1.2",
