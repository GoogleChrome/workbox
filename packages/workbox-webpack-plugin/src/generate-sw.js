--- conflicted
+++ resolved
@@ -97,17 +97,10 @@
     // the workbox-build.generateSWString() default.
     sanitizedConfig.globPatterns = sanitizedConfig.globPatterns || [];
     sanitizedConfig.importScripts = importScriptsArray;
-<<<<<<< HEAD
-
+    sanitizedConfig.workboxSWImport = workboxSWImport;
     const {swString, warnings} = await generateSWString(sanitizedConfig);
     compilation.warnings = compilation.warnings.concat(warnings || []);
     compilation.assets[this.config.swDest] = convertStringToAsset(swString);
-=======
-    sanitizedConfig.workboxSWImport = workboxSWImport;
-    const serviceWorker = await generateSWString(sanitizedConfig);
-    compilation.assets[this.config.swDest] =
-      convertStringToAsset(serviceWorker);
->>>>>>> 1aef2707
   }
 
   /**
