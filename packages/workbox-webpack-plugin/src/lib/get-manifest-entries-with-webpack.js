--- conflicted
+++ resolved
@@ -173,12 +173,6 @@
   }
 
   // Create and return the manifest entries.
-<<<<<<< HEAD
-  return Object.keys(combinedHashes).map((filePath) => {
-    return getEntry(resolveWebpackUrl(publicPath, filePath),
-      // Use chunkhash if available, otherwise use compilation hash.
-      combinedHashes[filePath] || compilation.hash);
-=======
   return manifestFiles.map((filePath) => {
     return getEntry(
       // Make sure we don't have any empty/undefined hashes.
@@ -186,8 +180,7 @@
       resolveWebpackUrl(publicPath, filePath),
       // Use chunkhash if available, otherwise use the hash of the file's
       // contents, and failing that, the compilation's hash.
-      assetsToChunkHash[filePath] || compilation.hash
+      combinedHashes[filePath] || compilation.hash
     );
->>>>>>> feb7ede2
   });
 };