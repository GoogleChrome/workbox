{
  "name": "workbox-webpack-plugin",
<<<<<<< HEAD
  "version": "3.0.0-alpha.17",
=======
  "version": "3.0.0-alpha.18",
>>>>>>> ade6b1a8
  "description": "A plugin for your Webpack build process, helping you generate a manifest of local files that workbox-sw should precache.",
  "keywords": [
    "workbox",
    "workboxjs",
    "webpack",
    "service worker",
    "caching",
    "fetch requests",
    "offline",
    "file manifest"
  ],
  "scripts": {
    "build": "gulp build-packages --package workbox-webpack-plugin",
    "version": "npm run build",
    "prepare": "npm run build"
  },
  "workbox": {
    "packageType": "node"
  },
  "main": "build/index.js",
  "files": [
    "build"
  ],
  "engines": {
    "node": ">=4.0.0"
  },
  "dependencies": {
    "workbox-build": "^3.0.0-alpha.18"
  },
  "author": "Will Farley <a.will.farley@gmail.com> (http://www.willfarley.org/)",
  "license": "Apache-2.0",
  "repository": "googlechrome/workbox",
  "bugs": "https://github.com/GoogleChrome/workbox/issues",
  "homepage": "https://github.com/GoogleChrome/workbox"
}<|MERGE_RESOLUTION|>--- conflicted
+++ resolved
@@ -1,10 +1,6 @@
 {
   "name": "workbox-webpack-plugin",
-<<<<<<< HEAD
-  "version": "3.0.0-alpha.17",
-=======
   "version": "3.0.0-alpha.18",
->>>>>>> ade6b1a8
   "description": "A plugin for your Webpack build process, helping you generate a manifest of local files that workbox-sw should precache.",
   "keywords": [
     "workbox",
