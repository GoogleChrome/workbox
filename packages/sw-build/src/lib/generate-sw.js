--- conflicted
+++ resolved
@@ -52,14 +52,11 @@
  * the new service worker should claim current pages (Defaults to false).
  * @param {string} [input.directoryIndex] An optional string that will
  * append this string to urls ending with '/' (Defaults to 'index.html').
-<<<<<<< HEAD
  * @param {number} [input.maximumFileSizeToCacheInBytes] An optional number to
  * define the maximum file size to consider whether the file should be
  * precached. (Defaults to 2MB).
-=======
  * @param {string} [input.navigateFallback] An optional string that will
  * attempt to serve the response for the URL defined as this option from cache.
->>>>>>> b76251a5
  * @return {Promise} Resolves once the service worker has been generated
  * with a precache list.
  *
