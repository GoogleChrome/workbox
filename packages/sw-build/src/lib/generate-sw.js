--- conflicted
+++ resolved
@@ -11,15 +11,10 @@
  *   rootDirectory: './build/',
  *   dest: './build/sw.js',
  *   globPatterns: ['**\/*.{html,js,css}'],
-<<<<<<< HEAD
  *   globIgnores: ['admin.html'],
  *   templatedUrls: {
  *     '/shell': ['shell.hbs', 'main.css', 'shell.css'],
  *   },
- *   serviceWorkerName: 'sw.js'
-=======
- *   globIgnores: ['admin.html']
->>>>>>> 78ca7a6f
  * })
  * .then(() => {
  *   console.log('Service worker generated.');
@@ -35,16 +30,12 @@
  * generating the build manifest.
  * @param {String|Array<String>} [input.globIgnores] Patterns to exclude when
  * generating the build manifest.
-<<<<<<< HEAD
+ * @param {String} input.dest The name you wish to give to your
+ * service worker file.
  * @param {Object<String,Array<String>|<String>>} [input.templatedUrls]
  * If a URL is rendered/templated on the server, its contents may not depend on
  * a single file. This maps URLs to a list of file names, or to a string
  * value, that uniquely determines each URL's contents.
- * @param {String} input.serviceWorkerName The name you wish to give to your
-=======
- * @param {String} input.dest The name you wish to give to your
->>>>>>> 78ca7a6f
- * service worker file.
  * @return {Promise} Resolves once the service worker has been generated
  * with a precache list.
  *
@@ -58,12 +49,8 @@
   const rootDirectory = input.rootDirectory;
   const globPatterns = input.globPatterns;
   const globIgnores = input.globIgnores;
-<<<<<<< HEAD
+  const dest = input.dest;
   const templatedUrls = input.templatedUrls;
-  const serviceWorkerName = input.serviceWorkerName;
-=======
-  const dest = input.dest;
->>>>>>> 78ca7a6f
 
   if (typeof rootDirectory !== 'string' || rootDirectory.length === 0) {
     return Promise.reject(
