const path = require('path');
const fs = require('fs');

const errors = require('../errors');

module.exports = (rootDirectory) => {
  const swlibModuleBuildPath = path.dirname(require.resolve('sw-lib'));
  const swlibPkg = require(
    path.join(swlibModuleBuildPath, '..', 'package.json')
  );

  const swlibOutputPath = path.join(rootDirectory,
    `sw-lib.v${swlibPkg.version}.min.js`);
<<<<<<< HEAD
  return new Promise((resolve, reject) => {
    const swlibBuiltPath = path.join(swlibModuleBuildPath, 'sw-lib.min.js');

    const stream = fs.createReadStream(swlibBuiltPath)
      .pipe(fs.createWriteStream(swlibOutputPath));
    stream.on('error', function(err) {
      reject(new Error(errors['unable-to-copy-sw-lib'] + ` '${err.message}'`));
=======
  return new Promise((resolve) => {
    fs.unlink(swlibOutputPath, (err) => {
      resolve();
>>>>>>> f6df92d9
    });
  })
  .then(() => {
    return new Promise((resolve, reject) => {
      const swlibBuiltPath = path.join(swlibModulePath, 'build',
        'sw-lib.min.js');

      const stream = fs.createReadStream(swlibBuiltPath)
        .pipe(fs.createWriteStream(swlibOutputPath));
      stream.on('error', function(err) {
        reject(new Error(errors['unable-to-copy-sw-lib'] +
          ` '${err.message}'`));
      });
      stream.on('finish', function() {
        resolve(swlibOutputPath);
      });
    });
  });
};<|MERGE_RESOLUTION|>--- conflicted
+++ resolved
@@ -11,24 +11,14 @@
 
   const swlibOutputPath = path.join(rootDirectory,
     `sw-lib.v${swlibPkg.version}.min.js`);
-<<<<<<< HEAD
-  return new Promise((resolve, reject) => {
-    const swlibBuiltPath = path.join(swlibModuleBuildPath, 'sw-lib.min.js');
-
-    const stream = fs.createReadStream(swlibBuiltPath)
-      .pipe(fs.createWriteStream(swlibOutputPath));
-    stream.on('error', function(err) {
-      reject(new Error(errors['unable-to-copy-sw-lib'] + ` '${err.message}'`));
-=======
   return new Promise((resolve) => {
     fs.unlink(swlibOutputPath, (err) => {
       resolve();
->>>>>>> f6df92d9
     });
   })
   .then(() => {
     return new Promise((resolve, reject) => {
-      const swlibBuiltPath = path.join(swlibModulePath, 'build',
+      const swlibBuiltPath = path.join(swlibModuleBuildPath, 'build',
         'sw-lib.min.js');
 
       const stream = fs.createReadStream(swlibBuiltPath)
