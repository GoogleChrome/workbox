/*
 Copyright 2016 Google Inc. All Rights Reserved.
 Licensed under the Apache License, Version 2.0 (the "License");
 you may not use this file except in compliance with the License.
 You may obtain a copy of the License at

     http://www.apache.org/licenses/LICENSE-2.0

 Unless required by applicable law or agreed to in writing, software
 distributed under the License is distributed on an "AS IS" BASIS,
 WITHOUT WARRANTIES OR CONDITIONS OF ANY KIND, either express or implied.
 See the License for the specific language governing permissions and
 limitations under the License.
*/

import {CacheableResponse} from '../../../sw-cacheable-response/src/index';
import Handler from './handler';
import assert from '../../../../lib/assert';

/**
 * An implementation of a [stale-while-revalidate](https://developers.google.com/web/fundamentals/instant-and-offline/offline-cookbook/#stale-while-revalidate)
 * request strategy.
 *
 * In addition to updating the appropriate caches, it will also trigger any
 * appropriate plugins defined in the underlying `RequestWrapper`.
 *
 * By default, [opaque responses](http://stackoverflow.com/q/39109789)
 * will be cached in addition to responses with a 200 response status. You can
 * override this default by passing in a `RequestWrapper` that includes an
 * appropriately-configured `CacheableResponsePlugin`.
 *
 * @example
 * // Set up a route to match any requests made for URLs that end in .txt.
 * // The requests are handled with a stale-while-revalidate strategy.
 * const route = new goog.routing.RegExpRoute({
 *   regExp: /\.txt$/,
 *   handler: new goog.runtimeCaching.StaleWhileRevalidate(),
 * });
 *
 * const router = new goog.routing.Router();
 * router.registerRoute({route});
 *
 * @memberof module:sw-runtime-caching
 * @extends Handler
 */
class StaleWhileRevalidate extends Handler {
  /**
   * Constructor for a new StaleWhileRevalidate instance.
   *
   * @param {Object} input
   * @param {RequestWrapper} [input.requestWrapper] An optional `RequestWrapper`
   *        that is used to configure the cache name and request plugins. If
   *        not provided, a new `RequestWrapper` using the
   *        [default cache name](#defaultCacheName) will be used.
   */
  constructor(input = {}) {
    super(input);

    const cacheableResponse = new CacheableResponse({statuses: [0, 200]});
    // When isResponseCacheable() is invoked as a callback, it makes use of
    // state information provided to the CacheableResponse constructor. We use
    // bind() here so that `this` is set to the CacheableResponse instance.
    this._cacheableResponseCheck =
      cacheableResponse.isResponseCacheable.bind(cacheableResponse);
  }

  /**
   * The handle method will be called by the
   * {@link module:sw-routing.Route|Route} class when a route matches a request.
   *
   * @param {Object} input
   * @param {FetchEvent} input.event The event that triggered the service
   *        worker's fetch handler.
   * @return {Promise.<Response>} The response from the cache, if present, or
   *          from the network if not.
   */
  async handle({event} = {}) {
    assert.isInstance({event}, FetchEvent);

    const fetchAndCacheResponse = this.requestWrapper.fetchAndCache({
      request: event.request,
<<<<<<< HEAD
      defaultCacheableResponseCheck: this._cacheableResponseCheck,
=======
      waitOnCache: this.waitOnCache,
>>>>>>> 97edc54a
    }).catch(() => Response.error());

    const cachedResponse = await this.requestWrapper.match({
      request: event.request,
    });

    return cachedResponse || await fetchAndCacheResponse;
  }
}

export default StaleWhileRevalidate;<|MERGE_RESOLUTION|>--- conflicted
+++ resolved
@@ -56,12 +56,7 @@
   constructor(input = {}) {
     super(input);
 
-    const cacheableResponse = new CacheableResponse({statuses: [0, 200]});
-    // When isResponseCacheable() is invoked as a callback, it makes use of
-    // state information provided to the CacheableResponse constructor. We use
-    // bind() here so that `this` is set to the CacheableResponse instance.
-    this._cacheableResponseCheck =
-      cacheableResponse.isResponseCacheable.bind(cacheableResponse);
+    this._cacheable = new CacheableResponse({statuses: [0, 200]});
   }
 
   /**
@@ -79,11 +74,8 @@
 
     const fetchAndCacheResponse = this.requestWrapper.fetchAndCache({
       request: event.request,
-<<<<<<< HEAD
-      defaultCacheableResponseCheck: this._cacheableResponseCheck,
-=======
       waitOnCache: this.waitOnCache,
->>>>>>> 97edc54a
+      defaultCacheableResponseCheck: this._cacheable.isResponseCacheable,
     }).catch(() => Response.error());
 
     const cachedResponse = await this.requestWrapper.match({
