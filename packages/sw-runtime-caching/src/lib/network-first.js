--- conflicted
+++ resolved
@@ -13,11 +13,8 @@
  limitations under the License.
 */
 
-<<<<<<< HEAD
 import {CacheableResponse} from '../../../sw-cacheable-response/src/index';
-=======
 import ErrorFactory from './error-factory';
->>>>>>> 97edc54a
 import Handler from './handler';
 import assert from '../../../../lib/assert';
 
@@ -63,12 +60,7 @@
   constructor(input = {}) {
     super(input);
 
-    const cacheableResponse = new CacheableResponse({statuses: [0, 200]});
-    // When isResponseCacheable() is invoked as a callback, it makes use of
-    // state information provided to the CacheableResponse constructor. We use
-    // bind() here so that `this` is set to the CacheableResponse instance.
-    this._cacheableResponseCheck =
-      cacheableResponse.isResponseCacheable.bind(cacheableResponse);
+    this._cacheable = new CacheableResponse({statuses: [0, 200]});
 
     const {networkTimeoutSeconds} = input;
     if (networkTimeoutSeconds) {
@@ -101,15 +93,10 @@
       }));
     }
 
-<<<<<<< HEAD
-    promises.push(this.requestWrapper.fetchAndCache({
-      request: event.request,
-      defaultCacheableResponseCheck: this._cacheableResponseCheck,
-=======
     const networkPromise = this.requestWrapper.fetchAndCache({
       request: event.request,
       waitOnCache: this.waitOnCache,
->>>>>>> 97edc54a
+      defaultCacheableResponseCheck: this._cacheable.isResponseCacheable,
     }).then((response) => {
       if (timeoutId) {
         clearTimeout(timeoutId);
@@ -117,15 +104,10 @@
 
       return response ?
         response :
-<<<<<<< HEAD
-        Promise.reject('No response received; falling back to cache.');
-    }).catch(() => this.requestWrapper.match({request: event.request})));
-=======
         Promise.reject(ErrorFactory.createError('no-response-received'));
     }).catch(() => this.requestWrapper.match({request: event.request}));
 
     promises.push(networkPromise);
->>>>>>> 97edc54a
 
     return Promise.race(promises);
   }
