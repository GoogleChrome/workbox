--- conflicted
+++ resolved
@@ -75,11 +75,8 @@
    * @param {Object} [registerOptions] The service worker options associated
    *     with this instance.
    */
-<<<<<<< HEAD
-  constructor(scriptURL: string, registerOptions: Record<string, unknown> = {}) {
-=======
+  // eslint-disable-next-line @typescript-eslint/ban-types
   constructor(scriptURL: string | TrustedScriptURL, registerOptions: {} = {}) {
->>>>>>> b165a29c
     super();
 
     this._scriptURL = scriptURL;
