--- conflicted
+++ resolved
@@ -3,12 +3,9 @@
     "scripts": [
       "/node_modules/mockdate/src/mockdate.js",
       "/node_modules/sinon/pkg/sinon.js",
-<<<<<<< HEAD
+      "/__test/bundle/sw-background-sync-queue",
       "/packages/sw-background-sync-queue/build/background-sync-queue.js",
 			"/packages/sw-background-sync-queue/build/test/background-sync-queue-plugin.js",
-=======
-      "/__test/bundle/sw-background-sync-queue",
->>>>>>> 47bb94bd
       "/packages/sw-background-sync-queue/build/test/background-sync-idb-helper.js",
       "/packages/sw-background-sync-queue/build/test/background-sync-queue.js",
       "/packages/sw-background-sync-queue/build/test/broadcast-manager.js",
