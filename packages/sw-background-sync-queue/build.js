--- conflicted
+++ resolved
@@ -20,168 +20,35 @@
 const rollupBabel = require('rollup-plugin-babel');
 const {buildJSBundle, generateBuildConfigs} = require('../../build-utils');
 
-<<<<<<< HEAD
-module.exports = () => {
-  return Promise.all([
-    buildJSBundle({
-      rollupConfig: {
-        entry: path.join(__dirname, 'src', 'index.js'),
-        format: 'umd',
-        moduleName: 'goog.backgroundSyncQueue',
-        plugins: [
-          resolve({
-            jsnext: true,
-            main: true,
-            browser: true,
-          }),
-          rollupBabel({
-            plugins: ['transform-async-to-generator', 'external-helpers'],
-            exclude: 'node_modules/**',
-          }),
-          commonjs(),
-        ],
-      },
-      outputName: 'build/background-sync-queue.js',
-      projectDir: __dirname,
-    }),
-    buildJSBundle({
-      rollupConfig: {
-        entry: path.join(__dirname, 'src', 'lib', 'request-queue.js'),
-        format: 'umd',
-        moduleName: 'goog.backgroundSyncQueue.test.RequestQueue',
-        plugins: [
-          resolve({
-            jsnext: true,
-            main: true,
-            browser: true,
-          }),
-          rollupBabel({
-            plugins: ['transform-async-to-generator', 'external-helpers'],
-            exclude: 'node_modules/**',
-          }),
-          commonjs(),
-        ],
-      },
-      outputName: 'build/test/request-queue.js',
-      projectDir: __dirname,
-    }),
-    buildJSBundle({
-      rollupConfig: {
-        entry: path.join(__dirname, 'src', 'lib', 'background-sync-queue.js'),
-        format: 'umd',
-        moduleName: 'goog.backgroundSyncQueue.test.BackgroundSyncQueue',
-        plugins: [
-          resolve({
-            jsnext: true,
-            main: true,
-            browser: true,
-          }),
-          rollupBabel({
-            plugins: ['transform-async-to-generator', 'external-helpers'],
-            exclude: 'node_modules/**',
-          }),
-          commonjs(),
-        ],
-      },
-      outputName: 'build/test/background-sync-queue.js',
-      projectDir: __dirname,
-    }),
-    buildJSBundle({
-      rollupConfig: {
-        entry: path.join(__dirname, 'src', 'lib', 'constants.js'),
-        format: 'umd',
-        moduleName: 'goog.backgroundSyncQueue.test.constants',
-        plugins: [
-          resolve({
-            jsnext: true,
-            main: true,
-            browser: true,
-          }),
-          rollupBabel({
-            plugins: ['transform-async-to-generator', 'external-helpers'],
-            exclude: 'node_modules/**',
-          }),
-          commonjs(),
-        ],
-      },
-      outputName: 'build/test/constants.js',
-      projectDir: __dirname,
-    }),
-    buildJSBundle({
-      rollupConfig: {
-        entry: path.join(__dirname, 'src', 'lib',
-         'background-sync-idb-helper.js'),
-        format: 'umd',
-        moduleName: 'goog.backgroundSyncQueue.test.backgroundSyncIdbHelper',
-        plugins: [
-          resolve({
-            jsnext: true,
-            main: true,
-            browser: true,
-          }),
-          rollupBabel({
-            plugins: ['transform-async-to-generator', 'external-helpers'],
-            exclude: 'node_modules/**',
-          }),
-          commonjs(),
-        ],
-      },
-      outputName: 'build/test/background-sync-idb-helper.js',
-      projectDir: __dirname,
-    }),
-    buildJSBundle({
-      rollupConfig: {
-        entry: path.join(__dirname, 'src', 'lib', 'request-manager.js'),
-        format: 'umd',
-        moduleName: 'goog.backgroundSyncQueue.test.RequestManager',
-        plugins: [
-          resolve({
-            jsnext: true,
-            main: true,
-            browser: true,
-          }),
-          rollupBabel({
-            plugins: ['transform-async-to-generator', 'external-helpers'],
-            exclude: 'node_modules/**',
-          }),
-          commonjs(),
-        ],
-      },
-      outputName: 'build/test/request-manager.js',
-      projectDir: __dirname,
-    }),
-    buildJSBundle({
-      rollupConfig: {
-        entry: path.join(__dirname, 'src', 'lib', 'queue-utils.js'),
-        format: 'umd',
-        moduleName: 'goog.backgroundSyncQueue.test.queueUtils',
-        plugins: [
-          resolve({
-            jsnext: true,
-            main: true,
-            browser: true,
-          }),
-          rollupBabel({
-            plugins: ['transform-async-to-generator', 'external-helpers'],
-            exclude: 'node_modules/**',
-          }),
-          commonjs(),
-        ],
-      },
-      outputName: 'build/test/queue-utils.js',
-      projectDir: __dirname,
-    }),
-  ]);
-};
-=======
 const mainModuleBuilds = generateBuildConfigs({
   es: pkg['jsnext:main'],
   umd: pkg.main,
 }, __dirname, 'goog.backgroundSyncQueue').map(buildJSBundle);
 
 module.exports = () => Promise.all([
+
   ...mainModuleBuilds,
-
+  buildJSBundle({
+    rollupConfig: {
+      entry: path.join(__dirname, 'src', 'index.js'),
+      format: 'umd',
+      moduleName: 'goog.backgroundSyncQueue',
+      plugins: [
+        resolve({
+          jsnext: true,
+          main: true,
+          browser: true,
+        }),
+        rollupBabel({
+          plugins: ['transform-async-to-generator', 'external-helpers'],
+          exclude: 'node_modules/**',
+        }),
+        commonjs(),
+      ],
+    },
+    outputName: 'build/background-sync-queue.js',
+    projectDir: __dirname,
+  }),
   buildJSBundle({
     rollupConfig: {
       entry: path.join(__dirname, 'src', 'lib', 'request-queue.js'),
@@ -200,10 +67,9 @@
         commonjs(),
       ],
     },
-    buildPath: 'build/test/request-queue.js',
+    outputName: 'build/test/request-queue.js',
     projectDir: __dirname,
   }),
-
   buildJSBundle({
     rollupConfig: {
       entry: path.join(__dirname, 'src', 'lib', 'background-sync-queue.js'),
@@ -222,10 +88,9 @@
         commonjs(),
       ],
     },
-    buildPath: 'build/test/background-sync-queue.js',
+    outputName: 'build/test/background-sync-queue.js',
     projectDir: __dirname,
   }),
-
   buildJSBundle({
     rollupConfig: {
       entry: path.join(__dirname, 'src', 'lib', 'constants.js'),
@@ -244,8 +109,71 @@
         commonjs(),
       ],
     },
-    buildPath: 'build/test/constants.js',
+    outputName: 'build/test/constants.js',
     projectDir: __dirname,
   }),
-]);
->>>>>>> 89f370cb
+  buildJSBundle({
+    rollupConfig: {
+      entry: path.join(__dirname, 'src', 'lib',
+        'background-sync-idb-helper.js'),
+      format: 'umd',
+      moduleName: 'goog.backgroundSyncQueue.test.backgroundSyncIdbHelper',
+      plugins: [
+        resolve({
+          jsnext: true,
+          main: true,
+          browser: true,
+        }),
+        rollupBabel({
+          plugins: ['transform-async-to-generator', 'external-helpers'],
+          exclude: 'node_modules/**',
+        }),
+        commonjs(),
+      ],
+    },
+    outputName: 'build/test/background-sync-idb-helper.js',
+    projectDir: __dirname,
+  }),
+  buildJSBundle({
+    rollupConfig: {
+      entry: path.join(__dirname, 'src', 'lib', 'request-manager.js'),
+      format: 'umd',
+      moduleName: 'goog.backgroundSyncQueue.test.RequestManager',
+      plugins: [
+        resolve({
+          jsnext: true,
+          main: true,
+          browser: true,
+        }),
+        rollupBabel({
+          plugins: ['transform-async-to-generator', 'external-helpers'],
+          exclude: 'node_modules/**',
+        }),
+        commonjs(),
+      ],
+    },
+    outputName: 'build/test/request-manager.js',
+    projectDir: __dirname,
+  }),
+  buildJSBundle({
+    rollupConfig: {
+      entry: path.join(__dirname, 'src', 'lib', 'queue-utils.js'),
+      format: 'umd',
+      moduleName: 'goog.backgroundSyncQueue.test.queueUtils',
+      plugins: [
+        resolve({
+          jsnext: true,
+          main: true,
+          browser: true,
+        }),
+        rollupBabel({
+          plugins: ['transform-async-to-generator', 'external-helpers'],
+          exclude: 'node_modules/**',
+        }),
+        commonjs(),
+      ],
+    },
+    outputName: 'build/test/queue-utils.js',
+    projectDir: __dirname,
+  }),
+]);