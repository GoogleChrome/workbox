--- conflicted
+++ resolved
@@ -24,13 +24,7 @@
   "module": "index.mjs",
   "types": "index.d.ts",
   "dependencies": {
-<<<<<<< HEAD
     "workbox-core": "^6.1.5",
     "idb": "^6.0.0"
   },
-  "gitHead": "2eb28ddd81b44aff8a39717a4ce8f511ba4e0467"
-=======
-    "workbox-core": "^6.1.5"
-  }
->>>>>>> 9f7e97aa
 }