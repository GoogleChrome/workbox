--- conflicted
+++ resolved
@@ -24,13 +24,8 @@
   "module": "index.mjs",
   "types": "index.d.ts",
   "dependencies": {
-<<<<<<< HEAD
-    "workbox-core": "^6.1.2",
+    "workbox-core": "^6.1.5",
     "idb": "^6.0.0"
-  }
-=======
-    "workbox-core": "^6.1.5"
   },
   "gitHead": "2eb28ddd81b44aff8a39717a4ce8f511ba4e0467"
->>>>>>> ef225a97
 }