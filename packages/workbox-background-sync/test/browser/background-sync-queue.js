--- conflicted
+++ resolved
@@ -14,15 +14,8 @@
 */
 
 /* eslint-env mocha, browser */
-<<<<<<< HEAD
-/* global workbox */
-'use strict';
-=======
-/* global chai */
-
 import BackgroundSyncQueue from '../../src/lib/background-sync-queue.js';
-import {defaultQueueName, maxAge} from '../../src/lib/constants.js';
->>>>>>> 8f09d940
+import * as Constants from '../../src/lib/constants.js';
 
 function delay(timeout) {
   return new Promise((resolve, reject) => {
@@ -30,11 +23,7 @@
   });
 }
 
-<<<<<<< HEAD
-describe('background sync queue', () => {
-=======
-describe(`background sync queue test`, function() {
->>>>>>> 8f09d940
+describe(`background sync queue`, function() {
   let responseAchieved = 0;
   function onRes() {
     responseAchieved = responseAchieved + 1;
@@ -68,41 +57,22 @@
     await backgroundSyncQueue.cleanupQueue();
   });
 
-<<<<<<< HEAD
-  it('should get default values if nothing is given in constructor', () => {
-    const defaultsBackgroundSyncQueue
-      = new workbox.backgroundSync.test.BackgroundSyncQueue({});
+  it(`should get default values if nothing is given in constructor`, function() {
+    const defaultsBackgroundSyncQueue = new BackgroundSyncQueue({});
     expect(defaultsBackgroundSyncQueue._queue).to.be.an('object');
     expect(defaultsBackgroundSyncQueue._requestManager).to.be.an('object');
     expect(defaultsBackgroundSyncQueue._queue._queueName).to.be
-        .equal(workbox.backgroundSync.test.Constants.defaultQueueName + '_1');
+        .equal(Constants.defaultQueueName + '_2');
     expect(defaultsBackgroundSyncQueue._queue._config.maxAge).to.be
-        .equal(workbox.backgroundSync.test.Constants.maxAge);
+        .equal(Constants.maxAge);
     expect(
         JSON.stringify(
             defaultsBackgroundSyncQueue._requestManager._globalCallbacks))
         .to.equal(JSON.stringify({}));
   });
 
-  it('should take values from when given in constructor', () =>{
-    backgroundSyncQueue = new workbox.backgroundSync.test.BackgroundSyncQueue({
-=======
-  it(`check defaults`, function() {
-    const bgSyncQueue = new BackgroundSyncQueue({});
-    chai.assert.isObject(bgSyncQueue._queue);
-    chai.assert.isObject(bgSyncQueue._requestManager);
-    chai.assert.equal(bgSyncQueue._queue._config.maxAge, maxAge);
-    chai.assert.match(
-        bgSyncQueue._queue._queueName,
-        new RegExp(defaultQueueName + '_\\d+'));
-    chai.assert.equal(
-        JSON.stringify(bgSyncQueue._requestManager._globalCallbacks),
-        JSON.stringify({}));
-  });
-
-  it(`check parameterised constructor`, function() {
+  it(`should take values from when given in constructor`, function() {
     backgroundSyncQueue = new BackgroundSyncQueue({
->>>>>>> 8f09d940
       maxRetentionTime: MAX_AGE,
       queueName: QUEUE_NAME,
       callbacks: CALLBACKS,
@@ -115,55 +85,32 @@
         .equal(CALLBACKS);
   });
 
-<<<<<<< HEAD
-  it('should push request in queue via pushIntoQueue method', async function() {
-    await backgroundSyncQueue.pushIntoQueue(
-        {request: new Request('/__echo/counter')});
+  it(`should push request in queue via pushIntoQueue method`, async function() {
+    await backgroundSyncQueue.pushIntoQueue({
+      request: new Request('/__echo/counter'),
+    });
     expect(backgroundSyncQueue._queue.queue.length).to.equal(1);
   });
 
-  it('check replay queued request via replayRequests method', async function() {
-    await backgroundSyncQueue.pushIntoQueue(
-        {request: new Request('/__echo/counter')});
-    await backgroundSyncQueue.pushIntoQueue(
-        {request: new Request('/__echo/counter')});
-    expect(backgroundSyncQueue._queue.queue.length).to.equal(2);
-=======
-  it(`check push proxy`, async function() {
-    await backgroundSyncQueue.pushIntoQueue({
-      request: new Request('/__echo/counter'),
-    });
-    chai.assert.equal(backgroundSyncQueue._queue.queue.length, 1);
-  });
-
-  it(`check replay`, async function() {
+  it(`check replay queued request via replayRequests method`, async function() {
     await backgroundSyncQueue.pushIntoQueue({
       request: new Request('/__echo/counter'),
     });
     await backgroundSyncQueue.pushIntoQueue({
       request: new Request('/__echo/counter'),
     });
-    chai.assert.equal(backgroundSyncQueue._queue.queue.length, 2);
->>>>>>> 8f09d940
+    expect(backgroundSyncQueue._queue.queue.length).to.equal(2);
     await backgroundSyncQueue.replayRequests();
     expect(responseAchieved).to.equal(2);
   });
 
-<<<<<<< HEAD
-  it('should rejected promise on replay failure', async function() {
-    await backgroundSyncQueue.pushIntoQueue(
-        {request: new Request('/__echo/counter')});
-    await backgroundSyncQueue.pushIntoQueue(
-        {request: new Request('/__test/404')});
-=======
-  it(`check replay failure with rejected promise`, async function() {
+  it(`should rejected promise on replay failure`, async function() {
     await backgroundSyncQueue.pushIntoQueue({
       request: new Request('/__echo/counter'),
     });
     await backgroundSyncQueue.pushIntoQueue({
       request: new Request('/__test/404'),
     });
->>>>>>> 8f09d940
     try {
       await backgroundSyncQueue.replayRequests();
       throw new Error('Replay should have failed because of invalid URL');
@@ -172,50 +119,18 @@
     }
   });
 
-<<<<<<< HEAD
-  it('should remove requests from queue which are post threir maxRetentionTime', async () => {
+  it(`should remove requests from queue which are post threir maxRetentionTime`, async function() {
     /* code for clearing everything from IDB */
     const backgroundSyncQueue
-        = new workbox.backgroundSync.test.BackgroundSyncQueue({
+        = new BackgroundSyncQueue({
           maxRetentionTime: 1,
         });
 
     const backgroundSyncQueue2
-        = new workbox.backgroundSync.test.BackgroundSyncQueue({
+        = new BackgroundSyncQueue({
           maxRetentionTime: 10000,
           dbName: 'Queue2',
         });
-
-    await backgroundSyncQueue.cleanupQueue();
-    await backgroundSyncQueue2.cleanupQueue();
-    await backgroundSyncQueue.pushIntoQueue(
-        {request: new Request('/__echo/counter')});
-    await backgroundSyncQueue.pushIntoQueue(
-        {request: new Request('/__echo/counter')});
-    await backgroundSyncQueue2.pushIntoQueue(
-        {request: new Request('/__echo/counter')});
-    const queue1Keys = (await backgroundSyncQueue._queue._idbQDb.getAllKeys());
-    const queue2Keys = (await backgroundSyncQueue2._queue._idbQDb.getAllKeys());
-    await delay(100);
-    await backgroundSyncQueue.cleanupQueue();
-    await backgroundSyncQueue2.cleanupQueue();
-    const expectedQueue1Keys =
-        (await backgroundSyncQueue._queue._idbQDb.getAllKeys()).length + 2;
-    const expectedQueue2Keys =
-        (await backgroundSyncQueue2._queue._idbQDb.getAllKeys()).length;
-    expect(queue1Keys.length).to.equal(expectedQueue1Keys);
-    expect(queue2Keys.length).to.equal(expectedQueue2Keys);
-=======
-  it(`test queue cleanup`, async function() {
-    // code for clearing everything from IDB.
-    const backgroundSyncQueue = new BackgroundSyncQueue({
-      maxRetentionTime: 1,
-    });
-
-    const backgroundSyncQueue2 = new BackgroundSyncQueue({
-      maxRetentionTime: 10000,
-      dbName: 'Queue2',
-    });
 
     await backgroundSyncQueue.cleanupQueue();
     await backgroundSyncQueue2.cleanupQueue();
@@ -228,17 +143,16 @@
     await backgroundSyncQueue2.pushIntoQueue({
       request: new Request('/__echo/counter'),
     });
-    const queue1Keys = await backgroundSyncQueue._queue._idbQDb.getAllKeys();
-    const queue2Keys = await backgroundSyncQueue2._queue._idbQDb.getAllKeys();
+    const queue1Keys = (await backgroundSyncQueue._queue._idbQDb.getAllKeys());
+    const queue2Keys = (await backgroundSyncQueue2._queue._idbQDb.getAllKeys());
     await delay(100);
     await backgroundSyncQueue.cleanupQueue();
     await backgroundSyncQueue2.cleanupQueue();
-    chai.assert.equal(
-        queue1Keys.length,
-        (await backgroundSyncQueue._queue._idbQDb.getAllKeys()).length + 2);
-    chai.assert.equal(
-        queue2Keys.length,
-        (await backgroundSyncQueue2._queue._idbQDb.getAllKeys()).length);
->>>>>>> 8f09d940
+    const expectedQueue1Keys =
+        (await backgroundSyncQueue._queue._idbQDb.getAllKeys()).length + 2;
+    const expectedQueue2Keys =
+        (await backgroundSyncQueue2._queue._idbQDb.getAllKeys()).length;
+    expect(queue1Keys.length).to.equal(expectedQueue1Keys);
+    expect(queue2Keys.length).to.equal(expectedQueue2Keys);
   });
 });