/*
 Copyright 2016 Google Inc. All Rights Reserved.
 Licensed under the Apache License, Version 2.0 (the "License");
 you may not use this file except in compliance with the License.
 You may obtain a copy of the License at

     http://www.apache.org/licenses/LICENSE-2.0

 Unless required by applicable law or agreed to in writing, software
 distributed under the License is distributed on an "AS IS" BASIS,
 WITHOUT WARRANTIES OR CONDITIONS OF ANY KIND, either express or implied.
 See the License for the specific language governing permissions and
 limitations under the License.
*/

/* eslint-env mocha, browser */
<<<<<<< HEAD
/* global workbox */
=======
/* global chai */
>>>>>>> 8f09d940

import IDBHelper from '../../../../lib/idb-helper.js';
import {defaultDBName} from '../../src/lib/constants.js';
import BackgroundSyncQueue from '../../src/lib/background-sync-queue.js';
import * as responseManager from '../../src/lib/response-manager.js';

<<<<<<< HEAD
describe('response-manager', () => {
=======
describe(`response-manager test`, function() {
>>>>>>> 8f09d940
  const response = 'VALUE';
  const idbHelper = new IDBHelper(defaultDBName, 1, 'QueueStore');

  it(`check get`, async function() {
    const queue = new BackgroundSyncQueue();
    await idbHelper.put('key', {response});
    const data = await queue.getResponse({id: 'key'});
    chai.assert.equal(data, response);
  });

<<<<<<< HEAD
  it('should be able to get the Response back from IDB of the given key', () => {
    const queue = new workbox.backgroundSync.test.BackgroundSyncQueue();
    return idbHelper.put('key', {response: response}).then(()=>{
        return queue.getResponse({id: 'key'}).then((data)=>{
            expect(data).to.equal(response);
        });
=======
  it(`check put`, async function() {
    await responseManager.putResponse({
      hash: 'somehash',
      idbObject: {},
      response: new Response(response),
      idbQDb: idbHelper,
>>>>>>> 8f09d940
    });
    const cachedResponse = await idbHelper.get('somehash');

<<<<<<< HEAD
  it('should be able to put the Response in IBD with the given key', (done) => {
      resManager.putResponse({
          hash: 'somehash',
          idbObject: {},
          response: new Response(response),
          idbQDb: idbHelper,
      }).then(()=>{
        idbHelper.get('somehash').then((cachedResponse) => {
            // Response is stored as BLOB, using FileReader to convert back
            const reader = new window.FileReader();
            reader.readAsText(cachedResponse.response.body);
            reader.onloadend = function() {
                const data = reader.result;
                expect(data).to.equal(response);
                done();
            };
        });
      });
=======
    // Response is stored as BLOB, using FileReader to convert back
    const reader = new window.FileReader();
    reader.readAsText(cachedResponse.response.body);

    return new Promise((resolve) => {
      reader.onloadend = () => {
        const data = reader.result;
        chai.assert.equal(data, response);
        resolve();
      };
    });
>>>>>>> 8f09d940
  });
});<|MERGE_RESOLUTION|>--- conflicted
+++ resolved
@@ -14,70 +14,35 @@
 */
 
 /* eslint-env mocha, browser */
-<<<<<<< HEAD
 /* global workbox */
-=======
-/* global chai */
->>>>>>> 8f09d940
 
 import IDBHelper from '../../../../lib/idb-helper.js';
 import {defaultDBName} from '../../src/lib/constants.js';
 import BackgroundSyncQueue from '../../src/lib/background-sync-queue.js';
 import * as responseManager from '../../src/lib/response-manager.js';
 
-<<<<<<< HEAD
-describe('response-manager', () => {
-=======
-describe(`response-manager test`, function() {
->>>>>>> 8f09d940
+describe(`response-manager`, function() {
   const response = 'VALUE';
   const idbHelper = new IDBHelper(defaultDBName, 1, 'QueueStore');
 
-  it(`check get`, async function() {
+  it(`should be able to get the Response back from IDB of the given key`, () => {
     const queue = new BackgroundSyncQueue();
-    await idbHelper.put('key', {response});
-    const data = await queue.getResponse({id: 'key'});
-    chai.assert.equal(data, response);
-  });
-
-<<<<<<< HEAD
-  it('should be able to get the Response back from IDB of the given key', () => {
-    const queue = new workbox.backgroundSync.test.BackgroundSyncQueue();
     return idbHelper.put('key', {response: response}).then(()=>{
         return queue.getResponse({id: 'key'}).then((data)=>{
             expect(data).to.equal(response);
         });
-=======
-  it(`check put`, async function() {
+    });
+  });
+
+  it(`should be able to put the Response in IBD with the given key`, async function() {
     await responseManager.putResponse({
       hash: 'somehash',
       idbObject: {},
       response: new Response(response),
       idbQDb: idbHelper,
->>>>>>> 8f09d940
     });
     const cachedResponse = await idbHelper.get('somehash');
 
-<<<<<<< HEAD
-  it('should be able to put the Response in IBD with the given key', (done) => {
-      resManager.putResponse({
-          hash: 'somehash',
-          idbObject: {},
-          response: new Response(response),
-          idbQDb: idbHelper,
-      }).then(()=>{
-        idbHelper.get('somehash').then((cachedResponse) => {
-            // Response is stored as BLOB, using FileReader to convert back
-            const reader = new window.FileReader();
-            reader.readAsText(cachedResponse.response.body);
-            reader.onloadend = function() {
-                const data = reader.result;
-                expect(data).to.equal(response);
-                done();
-            };
-        });
-      });
-=======
     // Response is stored as BLOB, using FileReader to convert back
     const reader = new window.FileReader();
     reader.readAsText(cachedResponse.response.body);
@@ -85,10 +50,9 @@
     return new Promise((resolve) => {
       reader.onloadend = () => {
         const data = reader.result;
-        chai.assert.equal(data, response);
+        expect(data).to.equal(response);
         resolve();
       };
     });
->>>>>>> 8f09d940
   });
 });