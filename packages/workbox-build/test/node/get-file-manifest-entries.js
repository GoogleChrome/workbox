--- conflicted
+++ resolved
@@ -95,25 +95,6 @@
 
       return swBuild.getFileManifestEntries(testInput)
         .then((output) => {
-<<<<<<< HEAD
-          output.should.deep.equal([
-            {
-              url: 'index.html',
-              revision: '24abd5daf6d87c25f40c2b74ee3fbe93',
-            }, {
-              url: 'page-1.html',
-              revision: '544658ab25ee8762dc241e8b1c5ed96d',
-            }, {
-              url: 'page-2.html',
-              revision: 'a3a71ce0b9b43c459cf58bd37e911b74',
-            }, {
-              url: 'styles/stylesheet-1.css',
-              revision: '934823cbc67ccf0d67aa2a2eeb798f12',
-            }, {
-              url: 'styles/stylesheet-2.css',
-              revision: '884f6853a4fc655e4c2dc0c0f27a227c',
-            },
-=======
           const allUrls = output.map((entry) => {
             return entry.url;
           });
@@ -124,7 +105,6 @@
             '/styles/stylesheet-1.css',
             '/styles/stylesheet-2.css',
             '/webpackEntry.js',
->>>>>>> 24615b8c
           ]);
         });
     });
@@ -145,25 +125,6 @@
 
     return swBuild.getFileManifestEntries(testInput)
     .then((output) => {
-<<<<<<< HEAD
-      output.should.deep.equal([
-        {
-          url: 'index.html',
-          revision: '24abd5daf6d87c25f40c2b74ee3fbe93',
-        }, {
-          url: 'pages/page-1.html',
-          revision: '544658ab25ee8762dc241e8b1c5ed96d',
-        }, {
-          url: 'pages/page-2.html',
-          revision: 'a3a71ce0b9b43c459cf58bd37e911b74',
-        }, {
-          url: 'static/styles/stylesheet-1.css',
-          revision: '934823cbc67ccf0d67aa2a2eeb798f12',
-        }, {
-          url: 'static/styles/stylesheet-2.css',
-          revision: '884f6853a4fc655e4c2dc0c0f27a227c',
-        },
-=======
       const allUrls = output.map((entry) => {
         return entry.url;
       });
@@ -174,7 +135,6 @@
         '/static/styles/stylesheet-1.css',
         '/static/styles/stylesheet-2.css',
         '/webpackEntry.js',
->>>>>>> 24615b8c
       ]);
     });
   });
@@ -191,22 +151,6 @@
 
     return swBuild.getFileManifestEntries(testInput)
     .then((output) => {
-<<<<<<< HEAD
-      output.should.deep.equal([
-        {
-          url: 'page-1.html',
-          revision: '544658ab25ee8762dc241e8b1c5ed96d',
-        }, {
-          url: 'page-2.html',
-          revision: 'a3a71ce0b9b43c459cf58bd37e911b74',
-        }, {
-          url: 'styles/stylesheet-1.css',
-          revision: '934823cbc67ccf0d67aa2a2eeb798f12',
-        }, {
-          url: 'styles/stylesheet-2.css',
-          revision: '884f6853a4fc655e4c2dc0c0f27a227c',
-        },
-=======
       const allUrls = output.map((entry) => {
         return entry.url;
       });
@@ -216,7 +160,6 @@
         '/styles/stylesheet-1.css',
         '/styles/stylesheet-2.css',
         '/webpackEntry.js',
->>>>>>> 24615b8c
       ]);
     });
   });
@@ -263,34 +206,6 @@
 
     return swBuild.getFileManifestEntries(testInput)
     .then((output) => {
-<<<<<<< HEAD
-      output.should.deep.equal([
-        {
-          url: 'index.html',
-          revision: '24abd5daf6d87c25f40c2b74ee3fbe93',
-        }, {
-          url: 'page-1.html',
-          revision: '544658ab25ee8762dc241e8b1c5ed96d',
-        }, {
-          url: 'page-2.html',
-          revision: 'a3a71ce0b9b43c459cf58bd37e911b74',
-        }, {
-          url: 'styles/stylesheet-1.css',
-          revision: '934823cbc67ccf0d67aa2a2eeb798f12',
-        }, {
-          url: 'styles/stylesheet-2.css',
-          revision: '884f6853a4fc655e4c2dc0c0f27a227c',
-        }, {
-          url: '/template/url1',
-          revision: 'a505dfb0ac2cad8933ec437dd97ccc66',
-        }, {
-          url: '/template/url2',
-          revision: 'bd9ef0ab8b57d5d716e6916610d34936',
-        }, {
-          url: '/template/url3',
-          revision: '538954a0f0fca1d067ff03dca8dce79e',
-        },
-=======
       const allUrls = output.map((entry) => {
         return entry.url;
       });
@@ -304,7 +219,6 @@
         '/template/url1',
         '/template/url2',
         '/template/url3',
->>>>>>> 24615b8c
       ]);
     });
   });
@@ -325,34 +239,6 @@
 
     return swBuild.getFileManifestEntries(testInput)
     .then((output) => {
-<<<<<<< HEAD
-      output.should.deep.equal([
-        {
-          url: 'index.html',
-          revision: '24abd5daf6d87c25f40c2b74ee3fbe93',
-        }, {
-          url: 'page-1.html',
-          revision: '544658ab25ee8762dc241e8b1c5ed96d',
-        }, {
-          url: 'page-2.html',
-          revision: 'a3a71ce0b9b43c459cf58bd37e911b74',
-        }, {
-          url: 'styles/stylesheet-1.css',
-          revision: '934823cbc67ccf0d67aa2a2eeb798f12',
-        }, {
-          url: 'styles/stylesheet-2.css',
-          revision: '884f6853a4fc655e4c2dc0c0f27a227c',
-        }, {
-          url: '/template/url1',
-          revision: 'a505dfb0ac2cad8933ec437dd97ccc66',
-        }, {
-          url: '/template/url2',
-          revision: 'bd9ef0ab8b57d5d716e6916610d34936',
-        }, {
-          url: '/template/url3',
-          revision: '538954a0f0fca1d067ff03dca8dce79e',
-        },
-=======
       const allUrls = output.map((entry) => {
         return entry.url;
       });
@@ -366,7 +252,6 @@
         '/template/url1',
         '/template/url2',
         '/template/url3',
->>>>>>> 24615b8c
       ]);
     });
   });
@@ -384,20 +269,12 @@
     return swBuild.getFileManifestEntries(testInput)
     .then((output) => {
       output.should.deep.equal([
-<<<<<<< HEAD
-        'index.html',
-        'page-1.html',
-        'page-2.html',
-        'styles/stylesheet-1.css',
-        'styles/stylesheet-2.css',
-=======
         '/index.html',
         '/page-1.html',
         '/page-2.html',
         '/styles/stylesheet-1.css',
         '/styles/stylesheet-2.css',
         '/webpackEntry.js',
->>>>>>> 24615b8c
       ]);
     });
   });
