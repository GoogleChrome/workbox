const path = require('path');

const swBuild = require('../../src/index.js');
const errors = require('../../src/lib/errors');

require('chai').should();

describe('Test getFileManifestEntries', function() {
  const EXAMPLE_INPUT = {
    globPatterns: ['./**/*.{html,css}'],
    globIgnores: [],
    globDirectory: '.',
  };

  it('should be able to handle bad input', function() {
    const badInputs = [
      undefined,
      null,
      '',
      [],
      true,
      false,
    ];
    badInputs.forEach((badInput) => {
      try {
        swBuild.getFileManifestEntries(badInput);
        throw new Error('Expected error to be thrown.');
      } catch (err) {
        if (err.message !== errors['invalid-get-manifest-entries-input']) {
          throw new Error('Unexpected error: ' + err.message);
        }
      }
    });
  });

  it('should detect bad globDirectory', function() {
    const badInput = [
      undefined,
      null,
      '',
      [],
      true,
      false,
    ];
    return badInput.reduce((promiseChain, input) => {
      return promiseChain.then(() => {
        let args = Object.assign({}, EXAMPLE_INPUT);
        args.globDirectory = input;
        return swBuild.getFileManifestEntries(args)
        .then(() => {
          throw new Error('Expected to throw error.');
        })
        .catch((err) => {
          if (err.message !== errors['invalid-glob-directory']) {
            throw new Error('Unexpected error: ' + err.message);
          }
        });
      });
    }, Promise.resolve());
  });

  it('should detect bad globPatterns', function() {
    const badInput = [
      undefined,
      null,
      '',
      true,
      false,
    ];
    return badInput.reduce((promiseChain, input) => {
      return promiseChain.then(() => {
        let args = Object.assign({}, EXAMPLE_INPUT);
        args.globPatterns = input;
        return swBuild.getFileManifestEntries(args)
        .then(() => {
          throw new Error('Expected to throw error.');
        })
        .catch((err) => {
          if (err.message !== errors['invalid-static-file-globs']) {
            throw new Error('Unexpected error: ' + err.message);
          }
        });
      });
    }, Promise.resolve());
  });

  for (const parameterVariation of ['globPatterns', 'staticFileGlobs']) {
    it(`should return file entries from example project using ${parameterVariation}`, function() {
      const testInput = {
        globDirectory: path.join(__dirname, '..', '..', '..',
          'workbox-cli', 'test', 'static', 'example-project-1'),
      };

      testInput[parameterVariation] = ['**/*.{html,js,css}'];

      return swBuild.getFileManifestEntries(testInput)
        .then((output) => {
          output.should.deep.equal([
            {
              url: 'index.html',
              revision: '24abd5daf6d87c25f40c2b74ee3fbe93',
            }, {
              url: 'page-1.html',
              revision: '544658ab25ee8762dc241e8b1c5ed96d',
            }, {
              url: 'page-2.html',
              revision: 'a3a71ce0b9b43c459cf58bd37e911b74',
            }, {
              url: 'styles/stylesheet-1.css',
              revision: '934823cbc67ccf0d67aa2a2eeb798f12',
            }, {
              url: 'styles/stylesheet-2.css',
              revision: '884f6853a4fc655e4c2dc0c0f27a227c',
            }, {
              url: '/webpackEntry.js',
              revision: 'd41d8cd98f00b204e9800998ecf8427e',
            },
          ]);
        });
    });
  }

  it('should return file entries from example project with prefix', function() {
    const testInput = {
      globPatterns: [
        '**/*.{html,js,css}',
      ],
      globDirectory: path.join(__dirname, '..', '..', '..',
        'workbox-cli', 'test', 'static', 'example-project-1'),
      modifyUrlPrefix: {
        'styles': 'static/styles',
        'page': 'pages/page',
      },
    };

    return swBuild.getFileManifestEntries(testInput)
    .then((output) => {
      output.should.deep.equal([
        {
          url: 'index.html',
          revision: '24abd5daf6d87c25f40c2b74ee3fbe93',
        }, {
          url: 'pages/page-1.html',
          revision: '544658ab25ee8762dc241e8b1c5ed96d',
        }, {
          url: 'pages/page-2.html',
          revision: 'a3a71ce0b9b43c459cf58bd37e911b74',
        }, {
          url: 'static/styles/stylesheet-1.css',
          revision: '934823cbc67ccf0d67aa2a2eeb798f12',
        }, {
          url: 'static/styles/stylesheet-2.css',
          revision: '884f6853a4fc655e4c2dc0c0f27a227c',
        }, {
          url: '/webpackEntry.js',
          revision: 'd41d8cd98f00b204e9800998ecf8427e',
        },
      ]);
    });
  });

  it('should return file entries matching custom max file size', function() {
    const testInput = {
      globPatterns: [
        '**/*.{html,js,css,jpg,png}',
      ],
      globDirectory: path.join(__dirname, '..', '..', '..',
        'workbox-cli', 'test', 'static', 'example-project-1'),
      maximumFileSizeToCacheInBytes: 2000,
    };

    return swBuild.getFileManifestEntries(testInput)
    .then((output) => {
      output.should.deep.equal([
        {
          url: 'page-1.html',
          revision: '544658ab25ee8762dc241e8b1c5ed96d',
        }, {
          url: 'page-2.html',
          revision: 'a3a71ce0b9b43c459cf58bd37e911b74',
        }, {
          url: 'styles/stylesheet-1.css',
          revision: '934823cbc67ccf0d67aa2a2eeb798f12',
        }, {
          url: 'styles/stylesheet-2.css',
          revision: '884f6853a4fc655e4c2dc0c0f27a227c',
        }, {
          url: '/webpackEntry.js',
          revision: 'd41d8cd98f00b204e9800998ecf8427e',
        },
      ]);
    });
  });

  it('should handle an invalid templatedUrl', function() {
    const testInput = {
      globPatterns: [
        '**/*.{html,js,css}',
      ],
      globDirectory: path.join(__dirname, '..', '..', '..',
        'workbox-cli', 'test', 'static', 'example-project-1'),
      templatedUrls: {
        '/template/url1': ['/doesnt-exist/page-1.html', 'index.html'],
        '/template/url2': ['page-2.html', 'index.html'],
      },
    };

    try {
      swBuild.getFileManifestEntries(testInput);
      throw new Error('Should have thrown an error due to bad input.');
    } catch (err) {
      // This error is made up of several pieces that are useful to the
      // developer. These checks ensure the relevant message is should with
      // relevant details called out.
      err.message.indexOf(errors['bad-template-urls-asset']).should.not.equal(-1);
      err.message.indexOf('/template/url1').should.not.equal(-1);
      err.message.indexOf('/doesnt-exist/page-1.html').should.not.equal(-1);
    }
  });

  it('should return file entries from example project with templatedUrls', function() {
    const testInput = {
      globPatterns: [
        '**/*.{html,js,css}',
      ],
      globDirectory: path.join(__dirname, '..', '..', '..',
        'workbox-cli', 'test', 'static', 'example-project-1'),
      templatedUrls: {
        '/template/url1': ['page-1.html', 'index.html'],
        '/template/url2': ['page-2.html', 'index.html'],
        '/template/url3': '<html><head></head><body><p>Just in case</p></body></html>',
      },
    };

    return swBuild.getFileManifestEntries(testInput)
    .then((output) => {
      output.should.deep.equal([
        {
          url: 'index.html',
          revision: '24abd5daf6d87c25f40c2b74ee3fbe93',
        }, {
          url: 'page-1.html',
          revision: '544658ab25ee8762dc241e8b1c5ed96d',
        }, {
          url: 'page-2.html',
          revision: 'a3a71ce0b9b43c459cf58bd37e911b74',
        }, {
          url: 'styles/stylesheet-1.css',
          revision: '934823cbc67ccf0d67aa2a2eeb798f12',
        }, {
          url: 'styles/stylesheet-2.css',
          revision: '884f6853a4fc655e4c2dc0c0f27a227c',
        }, {
          url: '/webpackEntry.js',
          revision: 'd41d8cd98f00b204e9800998ecf8427e',
        }, {
          url: '/template/url1',
          revision: 'a505dfb0ac2cad8933ec437dd97ccc66',
        }, {
          url: '/template/url2',
          revision: 'bd9ef0ab8b57d5d716e6916610d34936',
        }, {
          url: '/template/url3',
          revision: '538954a0f0fca1d067ff03dca8dce79e',
        },
      ]);
    });
  });

  it('should return file entries from example project with dynamicUrlToDependencies', function() {
    const testInput = {
      globPatterns: [
        '**/*.{html,js,css}',
      ],
      globDirectory: path.join(__dirname, '..', '..', '..',
        'workbox-cli', 'test', 'static', 'example-project-1'),
      dynamicUrlToDependencies: {
        '/template/url1': ['page-1.html', 'index.html'],
        '/template/url2': ['page-2.html', 'index.html'],
        '/template/url3': '<html><head></head><body><p>Just in case</p></body></html>',
      },
    };

    return swBuild.getFileManifestEntries(testInput)
    .then((output) => {
      output.should.deep.equal([
        {
          url: 'index.html',
          revision: '24abd5daf6d87c25f40c2b74ee3fbe93',
        }, {
          url: 'page-1.html',
          revision: '544658ab25ee8762dc241e8b1c5ed96d',
        }, {
          url: 'page-2.html',
          revision: 'a3a71ce0b9b43c459cf58bd37e911b74',
        }, {
          url: 'styles/stylesheet-1.css',
          revision: '934823cbc67ccf0d67aa2a2eeb798f12',
        }, {
          url: 'styles/stylesheet-2.css',
          revision: '884f6853a4fc655e4c2dc0c0f27a227c',
        }, {
          url: '/webpackEntry.js',
          revision: 'd41d8cd98f00b204e9800998ecf8427e',
        }, {
          url: '/template/url1',
          revision: 'a505dfb0ac2cad8933ec437dd97ccc66',
        }, {
          url: '/template/url2',
          revision: 'bd9ef0ab8b57d5d716e6916610d34936',
        }, {
          url: '/template/url3',
          revision: '538954a0f0fca1d067ff03dca8dce79e',
        },
      ]);
    });
  });

  it('should return file entries from example project without cache busting', function() {
    const testInput = {
      globPatterns: [
        '**/*.{html,js,css}',
      ],
      globDirectory: path.join(__dirname, '..', '..', '..',
        'workbox-cli', 'test', 'static', 'example-project-1'),
      dontCacheBustUrlsMatching: /./,
    };

    return swBuild.getFileManifestEntries(testInput)
    .then((output) => {
      output.should.deep.equal([
<<<<<<< HEAD
        'index.html',
        'page-1.html',
        'page-2.html',
        'styles/stylesheet-1.css',
        'styles/stylesheet-2.css',
=======
        '/index.html',
        '/page-1.html',
        '/page-2.html',
        '/styles/stylesheet-1.css',
        '/styles/stylesheet-2.css',
        '/webpackEntry.js',
>>>>>>> e9d1913f
      ]);
    });
  });

  it(`should throw an error when both templatedUrls and dynamicUrlsToDependencies are used`, function() {
    const templatedUrlsValues = {
      '/template/url1': ['page-1.html', 'index.html'],
    };

    const badInput = {
      globPatterns: ['**/*.{html,js,css}'],
      globDirectory: path.join(__dirname, '..', '..', '..',
        'workbox-cli', 'test', 'static', 'example-project-1'),
      dynamicUrlToDependencies: templatedUrlsValues,
      templatedUrls: templatedUrlsValues,
    };

    try {
      swBuild.getFileManifestEntries(badInput);
      throw new Error('Expected error to be thrown.');
    } catch (err) {
      if (err.message !== errors['both-templated-urls-dynamic-urls']) {
        throw new Error('Unexpected error: ' + err.message);
      }
    }
  });

  it(`should throw an error when both globPatterns and staticFileGlobs are used`, function() {
    const globPatternsValue = ['**/*.{html,js,css}'];

    const badInput = {
      globPatterns: globPatternsValue,
      staticFileGlobs: globPatternsValue,
      globDirectory: path.join(__dirname, '..', '..', '..',
        'workbox-cli', 'test', 'static', 'example-project-1'),
    };

    try {
      swBuild.getFileManifestEntries(badInput);
      throw new Error('Expected error to be thrown.');
    } catch (err) {
      if (err.message !== errors['both-glob-patterns-static-file-globs']) {
        throw new Error('Unexpected error: ' + err.message);
      }
    }
  });
});<|MERGE_RESOLUTION|>--- conflicted
+++ resolved
@@ -329,20 +329,12 @@
     return swBuild.getFileManifestEntries(testInput)
     .then((output) => {
       output.should.deep.equal([
-<<<<<<< HEAD
         'index.html',
         'page-1.html',
         'page-2.html',
         'styles/stylesheet-1.css',
         'styles/stylesheet-2.css',
-=======
-        '/index.html',
-        '/page-1.html',
-        '/page-2.html',
-        '/styles/stylesheet-1.css',
-        '/styles/stylesheet-2.css',
-        '/webpackEntry.js',
->>>>>>> e9d1913f
+        'webpackEntry.js',
       ]);
     });
   });
