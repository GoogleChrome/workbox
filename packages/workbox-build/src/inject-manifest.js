--- conflicted
+++ resolved
@@ -51,14 +51,6 @@
       file,
       baseDirectory: options.globDirectory,
     }));
-  }
-
-<<<<<<< HEAD
-  if (upath.resolve(options.swSrc) === upath.resolve(options.swDest)) {
-=======
-  if (upath.resolve(config.swSrc) === upath.resolve(config.swDest)) {
->>>>>>> 985dcdac
-    throw new Error(errors['same-src-and-dest']);
   }
 
   const globalRegexp = new RegExp(escapeRegexp(options.injectionPoint), 'g');
