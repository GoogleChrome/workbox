--- conflicted
+++ resolved
@@ -41,8 +41,6 @@
 async function injectManifest(config) {
   const options = validate(config, injectManifestSchema);
 
-<<<<<<< HEAD
-=======
   // Make sure we leave swSrc and swDest out of the precache manifest.
   for (const file of [options.swSrc, options.swDest]) {
     options.globIgnores.push(rebasePath({
@@ -51,12 +49,10 @@
     }));
   }
 
-
   if (upath.resolve(config.swSrc) === upath.resolve(config.swDest)) {
     throw new Error(errors['same-src-and-dest']);
   }
 
->>>>>>> bfd5c718
   const globalRegexp = new RegExp(escapeRegexp(options.injectionPoint), 'g');
 
   const {count, size, manifestEntries, warnings} =
