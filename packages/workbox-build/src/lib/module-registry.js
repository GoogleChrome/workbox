--- conflicted
+++ resolved
@@ -12,10 +12,6 @@
 /**
  * Class for keeping track of which Workbox modules are used by the generated
  * service worker script.
-<<<<<<< HEAD
- *
-=======
->>>>>>> f2cf7f67
  * @private
  */
 class ModuleRegistry {
@@ -29,10 +25,6 @@
   /**
    * @return {Array<string>} A list of all of the import statements that are
    * needed for the modules being used.
-<<<<<<< HEAD
-   *
-=======
->>>>>>> f2cf7f67
    * @private
    */
   getImportStatements() {
@@ -58,10 +50,6 @@
    * @param {string} pkg The workbox package that the module belongs to.
    * @param {string} moduleName The name of the module to import.
    * @return {string} The local variable name that corresponds to that module.
-<<<<<<< HEAD
-   *
-=======
->>>>>>> f2cf7f67
    * @private
    */
   getLocalName(pkg, moduleName) {
@@ -72,10 +60,6 @@
    * @param {string} pkg The workbox package that the module belongs to.
    * @param {string} moduleName The name of the module to import.
    * @return {string} The local variable name that corresponds to that module.
-<<<<<<< HEAD
-   *
-=======
->>>>>>> f2cf7f67
    * @private
    */
   use(pkg, moduleName) {
