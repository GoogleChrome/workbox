'use strict';

const constants = require('../constants');
const errors = require('../errors');
const logHelper = require('../log-helper');
const modifyUrlPrefixTranform = require('./modify-url-prefix-transform');
const noRevisionForUrlsMatchingTransform =
  require('./no-revision-for-urls-matching-transform');
const path = require('path');

/**
 * A `ManifestTransform` function can be used to modify the modify the `url` or
 * `revision` properties of some or all of the
 * {@link module:workbox-build#ManifestEntry|ManifestEntries} in the manifest.
 *
 * Deleting the `revision` property of an entry will cause
 * the corresponding `url` to be precached without cache-busting parameters
 * applied, which is to say, it implies that the URL itself contains
 * proper versioning info. If the `revision` property is present, it must be
 * set to a string.
 *
 * @example <caption>A transformation that prepended the origin of a CDN for any
 * URL starting with '/assets/' could be implemented as:</caption>
 *
 * const cdnTransform = (manifestEntries) => manifestEntries.map(entry => {
 *   const cdnOrigin = 'https://example.com';
 *   if (entry.url.startsWith('/assets/')) {
 *     entry.url = cdnOrigin + entry.url;
 *   }
 *   return entry;
 * });
 *
 * @example <caption>A transformation that removes the revision field when the
 * URL contains an 8-character hash surrounded by '.', indicating that it
 * already contains revision information:</caption>
 *
 * const removeRevisionTransform = (manifestEntries) => {
 *   return manifestEntries.map(entry => {
 *     const hashRegExp = /\.\w{8}\./;
 *     if (entry.url.match(hashRegExp)) {
 *       delete entry.revision;
 *     }
 *     return entry;
 *   });
 * };
 *
 * @callback ManifestTransform
 * @param {Array<ManifestEntry>} manifestEntries The full array of entries,
 * prior to the current transformation.
 * @return {Array<ManifestEntry>} The array of entries with the transformation
 * applied.
 * @memberof module:workbox-build
 */

module.exports = (fileDetails, options) => {
  const maximumFileSize = options.maximumFileSizeToCacheInBytes ||
    constants.maximumFileSize;
  const filteredFileDetails = fileDetails.filter((fileDetails) => {
    // Remove oversized files.
    if (fileDetails.size > maximumFileSize) {
      logHelper.warn(`Skipping file '${fileDetails.file}' due to size. ` +
        `[Max size supported is ${maximumFileSize}, this file is ` +
        `${fileDetails.size}]`);
      return false;
    }

    return true;
  });

  // Take the array of fileDetail objects and convert it into an array of
  // {url, revision} objects, with path.sep replaced with /.
  const normalizedManifest = filteredFileDetails.map((fileDetails) => {
    return {
      url: fileDetails.file.replace(path.sep, '/'),
      revision: fileDetails.hash,
    };
  });

  let manifestTransforms = [];

  if (options.modifyUrlPrefix) {
    manifestTransforms.push(modifyUrlPrefixTranform(options.modifyUrlPrefix));
  }

  if (options.dontCacheBustUrlsMatching) {
    manifestTransforms.push(
      noRevisionForUrlsMatchingTransform(options.dontCacheBustUrlsMatching));
  }

  if (options.manifestTransforms) {
    if (Array.isArray(options.manifestTransforms)) {
<<<<<<< HEAD
      manifestTransforms =
          manifestTransforms.concat(options.manifestTransforms);
=======
      manifestTransforms = manifestTransforms.concat(
        options.manifestTransforms
      );
>>>>>>> 673a428d
    } else {
      throw new Error(errors['bad-manifest-transforms']);
    }
  }

  // Apply the transformations sequentially, and return the result.
  return manifestTransforms.reduce(
    (previousManifest, transform) => transform(previousManifest),
    normalizedManifest);
};<|MERGE_RESOLUTION|>--- conflicted
+++ resolved
@@ -89,14 +89,9 @@
 
   if (options.manifestTransforms) {
     if (Array.isArray(options.manifestTransforms)) {
-<<<<<<< HEAD
-      manifestTransforms =
-          manifestTransforms.concat(options.manifestTransforms);
-=======
       manifestTransforms = manifestTransforms.concat(
         options.manifestTransforms
       );
->>>>>>> 673a428d
     } else {
       throw new Error(errors['bad-manifest-transforms']);
     }
