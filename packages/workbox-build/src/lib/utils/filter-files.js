--- conflicted
+++ resolved
@@ -89,14 +89,9 @@
 
   if (options.manifestTransforms) {
     if (Array.isArray(options.manifestTransforms)) {
-<<<<<<< HEAD
-      manifestTransforms =
-          manifestTransforms.concat(options.manifestTransforms);
-=======
       manifestTransforms = manifestTransforms.concat(
         options.manifestTransforms
       );
->>>>>>> 8f09d940
     } else {
       throw new Error(errors['bad-manifest-transforms']);
     }
