--- conflicted
+++ resolved
@@ -16,7 +16,6 @@
  * @memberof module:workbox-build
  */
 
-<<<<<<< HEAD
 module.exports = async ({
   dontCacheBustUrlsMatching,
   globDirectory,
@@ -31,52 +30,6 @@
   // Initialize to an empty array so that we can still pass something to
   // filterFiles() and get a normalized output.
   let fileDetails = [];
-=======
-/**
- * To get a list of files and revision details that can be used to ultimately
- * precache assets in a service worker.
- *
- * @param {module:workbox-build.Configuration} input
- * @return {Promise<Array<ManifestEntry>>}
- * An array of {@link module:workbox-build#ManifestEntry|ManifestEntries}
- * which will include a url and revision parameter.
- *
- * @memberof module:workbox-build
- */
-async function getFileManifestEntries(input) {
-  assert(input && typeof input === 'object' && !Array.isArray(input),
-    errors['invalid-get-manifest-entries-input']);
-
-  // staticFileGlobs has been deprecated.
-  assert(!input.staticFileGlobs, errors['static-file-globs-deprecated']);
-
-  // dynamicUrlToDependencies has been deprecated.
-  assert(!input.dynamicUrlToDependencies, errors['dynamic-url-deprecated']);
-
-  const globPatterns = typeof input.globPatterns !== 'undefined' ?
-    input.globPatterns : constants.defaultGlobPatterns;
-  const globIgnores = input.globIgnores || constants.defaultGlobIgnores;
-  const globDirectory = input.globDirectory;
-  const templatedUrls = input.templatedUrls;
-
-  assert(typeof globDirectory === 'string' && globDirectory.length !== 0,
-    errors['invalid-glob-directory']);
-
-  assert(globPatterns && Array.isArray(globPatterns),
-    errors['invalid-static-file-globs']);
-
-  assert(globIgnores && Array.isArray(globIgnores),
-    errors['invalid-glob-ignores']);
-
-  // templatedUrls is optional.
-  assert(!templatedUrls ||
-    (typeof templatedUrls === 'object' && !Array.isArray(templatedUrls)),
-    errors['invalid-templated-urls']);
-
-  assert(globIgnores.every((pattern) => typeof pattern === 'string'),
-    errors['invalid-glob-ignores']);
-
->>>>>>> d6e7a0c0
   const fileSet = new Set();
 
   if (globDirectory) {
