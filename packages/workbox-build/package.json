{
  "name": "workbox-build",
<<<<<<< HEAD
  "version": "3.6.3",
=======
  "version": "4.0.0-rc.3",
>>>>>>> 852a989a
  "description": "A module that integrates into your build process, helping you generate a manifest of local files that workbox-sw should precache.",
  "keywords": [
    "workbox",
    "workboxjs",
    "service worker",
    "caching",
    "fetch requests",
    "offline",
    "file manifest"
  ],
  "engines": {
    "node": ">=4.0.0"
  },
  "author": "Google's Web DevRel Team",
  "license": "MIT",
  "repository": "googlechrome/workbox",
  "bugs": "https://github.com/GoogleChrome/workbox/issues",
  "homepage": "https://github.com/GoogleChrome/workbox",
  "dependencies": {
    "@babel/runtime": "^7.0.0",
    "common-tags": "^1.4.0",
    "fs-extra": "^4.0.2",
    "glob": "^7.1.2",
    "joi": "^11.1.1",
    "lodash.template": "^4.4.0",
    "pretty-bytes": "^4.0.2",
    "stringify-object": "^3.2.2",
    "strip-comments": "^1.0.2",
<<<<<<< HEAD
    "workbox-background-sync": "^3.6.3",
    "workbox-broadcast-cache-update": "^3.6.3",
    "workbox-cache-expiration": "^3.6.3",
    "workbox-cacheable-response": "^3.6.3",
    "workbox-core": "^3.6.3",
    "workbox-google-analytics": "^3.6.3",
    "workbox-navigation-preload": "^3.6.3",
    "workbox-precaching": "^3.6.3",
    "workbox-range-requests": "^3.6.3",
    "workbox-routing": "^3.6.3",
    "workbox-strategies": "^3.6.3",
    "workbox-streams": "^3.6.3",
    "workbox-sw": "^3.6.3"
=======
    "workbox-background-sync": "^4.0.0-rc.3",
    "workbox-broadcast-update": "^4.0.0-rc.3",
    "workbox-cacheable-response": "^4.0.0-rc.3",
    "workbox-core": "^4.0.0-rc.3",
    "workbox-expiration": "^4.0.0-rc.3",
    "workbox-google-analytics": "^4.0.0-rc.3",
    "workbox-navigation-preload": "^4.0.0-rc.3",
    "workbox-precaching": "^4.0.0-rc.3",
    "workbox-range-requests": "^4.0.0-rc.3",
    "workbox-routing": "^4.0.0-rc.3",
    "workbox-strategies": "^4.0.0-rc.3",
    "workbox-streams": "^4.0.0-rc.3",
    "workbox-sw": "^4.0.0-rc.3",
    "workbox-window": "^4.0.0-rc.3"
>>>>>>> 852a989a
  },
  "main": "build/index.js",
  "scripts": {
    "build": "gulp build:update-cdn-details && gulp build-packages --package workbox-build",
    "version": "npm run build",
    "prepare": "npm run build"
  },
  "workbox": {
    "packageType": "node"
  }
}<|MERGE_RESOLUTION|>--- conflicted
+++ resolved
@@ -1,10 +1,6 @@
 {
   "name": "workbox-build",
-<<<<<<< HEAD
-  "version": "3.6.3",
-=======
   "version": "4.0.0-rc.3",
->>>>>>> 852a989a
   "description": "A module that integrates into your build process, helping you generate a manifest of local files that workbox-sw should precache.",
   "keywords": [
     "workbox",
@@ -33,21 +29,6 @@
     "pretty-bytes": "^4.0.2",
     "stringify-object": "^3.2.2",
     "strip-comments": "^1.0.2",
-<<<<<<< HEAD
-    "workbox-background-sync": "^3.6.3",
-    "workbox-broadcast-cache-update": "^3.6.3",
-    "workbox-cache-expiration": "^3.6.3",
-    "workbox-cacheable-response": "^3.6.3",
-    "workbox-core": "^3.6.3",
-    "workbox-google-analytics": "^3.6.3",
-    "workbox-navigation-preload": "^3.6.3",
-    "workbox-precaching": "^3.6.3",
-    "workbox-range-requests": "^3.6.3",
-    "workbox-routing": "^3.6.3",
-    "workbox-strategies": "^3.6.3",
-    "workbox-streams": "^3.6.3",
-    "workbox-sw": "^3.6.3"
-=======
     "workbox-background-sync": "^4.0.0-rc.3",
     "workbox-broadcast-update": "^4.0.0-rc.3",
     "workbox-cacheable-response": "^4.0.0-rc.3",
@@ -62,7 +43,6 @@
     "workbox-streams": "^4.0.0-rc.3",
     "workbox-sw": "^4.0.0-rc.3",
     "workbox-window": "^4.0.0-rc.3"
->>>>>>> 852a989a
   },
   "main": "build/index.js",
   "scripts": {
