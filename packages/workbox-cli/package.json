--- conflicted
+++ resolved
@@ -29,7 +29,6 @@
   "bugs": "https://github.com/googlechrome/workbox/issues",
   "homepage": "https://github.com/GoogleChrome/workbox/tree/master/packages/workbox-cli",
   "dependencies": {
-<<<<<<< HEAD
     "@babel/runtime": "^7.0.0",
     "chalk": "^2.4.1",
     "common-tags": "^1.8.0",
@@ -40,19 +39,7 @@
     "ora": "^3.0.0",
     "pretty-bytes": "^5.1.0",
     "update-notifier": "^2.5.0",
-    "workbox-build": "^3.6.1"
-=======
-    "chalk": "^2.1.0",
-    "common-tags": "^1.4.0",
-    "fs-extra": "^4.0.2",
-    "glob": "^7.1.2",
-    "inquirer": "^3.3.0",
-    "meow": "^3.7.0",
-    "ora": "^1.3.0",
-    "pretty-bytes": "^4.0.2",
-    "update-notifier": "^2.3.0",
     "workbox-build": "^3.6.2"
->>>>>>> 59e7d4f0
   },
   "workbox": {
     "packageType": "node"
