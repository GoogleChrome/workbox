--- conflicted
+++ resolved
@@ -1,10 +1,6 @@
 {
   "name": "workbox-cli",
-<<<<<<< HEAD
-  "version": "3.6.3",
-=======
   "version": "4.0.0-rc.3",
->>>>>>> 852a989a
   "description": "workbox-cli is the command line interface for Workbox.",
   "keywords": [
     "workbox",
@@ -33,18 +29,6 @@
   "bugs": "https://github.com/googlechrome/workbox/issues",
   "homepage": "https://github.com/GoogleChrome/workbox/tree/master/packages/workbox-cli",
   "dependencies": {
-<<<<<<< HEAD
-    "chalk": "^2.1.0",
-    "common-tags": "^1.4.0",
-    "fs-extra": "^4.0.2",
-    "glob": "^7.1.2",
-    "inquirer": "^3.3.0",
-    "meow": "^3.7.0",
-    "ora": "^1.3.0",
-    "pretty-bytes": "^4.0.2",
-    "update-notifier": "^2.3.0",
-    "workbox-build": "^3.6.3"
-=======
     "@babel/runtime": "^7.0.0",
     "chalk": "^2.4.1",
     "common-tags": "^1.8.0",
@@ -57,7 +41,6 @@
     "pretty-bytes": "^5.1.0",
     "update-notifier": "^2.5.0",
     "workbox-build": "^4.0.0-rc.3"
->>>>>>> 852a989a
   },
   "workbox": {
     "packageType": "node"
