const fakeRunAndCompare = require('./validator/fake-run-and-compare');
const testInBrowser = require('./validator/test-in-browser');
/* eslint-disable require-jsdoc */

<<<<<<< HEAD
let globalDriverBrowser;

const validateFiles = (fileManifestOutput, exampleProject, fileExtensions, swDest, modifyUrlPrefix) => {
  // Check the manifest is defined by the manifest JS.
  expect(fileManifestOutput).to.exist;

  // Check the files that we expect to be defined are.
  let expectedFiles = glob.sync(
    `${exampleProject}/**/*.{${fileExtensions.join(',')}}`, {
    ignore: [
      path.join(exampleProject, swDest),
      path.join(exampleProject, path.dirname(swDest), 'workbox-sw.prod.*.js'),
      path.join(exampleProject, 'workbox-cli-config.js'),
    ],
  });

  expectedFiles = expectedFiles.map((file) => {
    return `${path.relative(exampleProject, file).replace(path.sep, '/')}`;
  });

  if (fileManifestOutput.length !== expectedFiles.length) {
    console.error('File Manifest: ', fileManifestOutput);
    console.error('Globbed Files: ', expectedFiles);

    throw new Error('File manifest and glob lengths are different.');
  }

  fileManifestOutput.forEach((fileManifestEntryDetails) => {
    let correctedURL = fileManifestEntryDetails.url;
    try {
      let filePath = path.join(exampleProject, fileManifestEntryDetails.url);
      if (modifyUrlPrefix && Object.keys(modifyUrlPrefix).length > 0) {
        Object.keys(modifyUrlPrefix).forEach((key) => {
          const value = modifyUrlPrefix[key];
          filePath = filePath.replace(value, key);
          correctedURL = correctedURL.replace(value, key);
        });
      }
      fs.statSync(filePath);
    } catch (err) {
      console.error(err);
      throw new Error(`The path '${fileManifestEntryDetails.url}' from the manifest doesn't seem valid.`);
    }

    const expectedFileIndex = expectedFiles.indexOf(correctedURL);
    if (expectedFileIndex === -1) {
      console.log('MANIFEST FILES: ', fileManifestOutput);
      console.log('EXPECTED FILES: ', expectedFiles);
      throw new Error(`Unexpected file in manifest (1): '${fileManifestEntryDetails.url}'`);
    }

    expectedFiles.splice(expectedFileIndex, 1);
    expect(typeof fileManifestEntryDetails.revision).to.equal('string');
    expect(fileManifestEntryDetails.revision.length).to.be.gt(0);
  });

  expect(expectedFiles.length).to.equal(0);
};

const performCleanup = (err) => {
  return seleniumAssistant.stopSaucelabsConnect()
  .then(() => {
    if (!globalDriverBrowser) {
      return;
    }

    return seleniumAssistant.killWebDriver(globalDriverBrowser)
    .then(() => {
      globalDriverBrowser = null;
    });
  })
  .catch(() => {})
  .then(() => {
    if (err) {
      return Promise.reject(err);
    }

    return Promise.resolve();
  });
};

const smokeTestSWRuns = (swDest) => {
  let manifestOutputFromSW;

  // Create a fake class to get the manifest contents
  class WorkboxSW {
    precache(fileManifest) {
      manifestOutputFromSW = fileManifest;
    }
  }
  const injectedSelf = {WorkboxSW};

  const swContent = fs.readFileSync(swDest);

  // To smoke test the service worker is valid JavaScript we can run it
  // in Node's JavaScript parsed. `runInNewContext` comes without
  // any of the usual APIs (i.e. no require API, no console API, nothing)
  // so we inject a `self` API to emulate the service worker environment.
  vm.runInNewContext(swContent, {
    self: injectedSelf,
    importScripts: () => {
      // NOOP
    },
  });

  return manifestOutputFromSW;
};

=======
>>>>>>> 9b33017f
const performTest = (generateSWCb, {exampleProject, swDest, fileExtensions, baseTestUrl, modifyUrlPrefix}) => {
  console.log(`Validating a new project, SWDest is: '${swDest}'`);
  return fakeRunAndCompare(generateSWCb, swDest, exampleProject, fileExtensions, modifyUrlPrefix)
  .then((manifest) => {
    return testInBrowser(baseTestUrl, manifest, swDest, exampleProject);
  });
};


module.exports = {
  performTest: performTest,
};<|MERGE_RESOLUTION|>--- conflicted
+++ resolved
@@ -2,117 +2,6 @@
 const testInBrowser = require('./validator/test-in-browser');
 /* eslint-disable require-jsdoc */
 
-<<<<<<< HEAD
-let globalDriverBrowser;
-
-const validateFiles = (fileManifestOutput, exampleProject, fileExtensions, swDest, modifyUrlPrefix) => {
-  // Check the manifest is defined by the manifest JS.
-  expect(fileManifestOutput).to.exist;
-
-  // Check the files that we expect to be defined are.
-  let expectedFiles = glob.sync(
-    `${exampleProject}/**/*.{${fileExtensions.join(',')}}`, {
-    ignore: [
-      path.join(exampleProject, swDest),
-      path.join(exampleProject, path.dirname(swDest), 'workbox-sw.prod.*.js'),
-      path.join(exampleProject, 'workbox-cli-config.js'),
-    ],
-  });
-
-  expectedFiles = expectedFiles.map((file) => {
-    return `${path.relative(exampleProject, file).replace(path.sep, '/')}`;
-  });
-
-  if (fileManifestOutput.length !== expectedFiles.length) {
-    console.error('File Manifest: ', fileManifestOutput);
-    console.error('Globbed Files: ', expectedFiles);
-
-    throw new Error('File manifest and glob lengths are different.');
-  }
-
-  fileManifestOutput.forEach((fileManifestEntryDetails) => {
-    let correctedURL = fileManifestEntryDetails.url;
-    try {
-      let filePath = path.join(exampleProject, fileManifestEntryDetails.url);
-      if (modifyUrlPrefix && Object.keys(modifyUrlPrefix).length > 0) {
-        Object.keys(modifyUrlPrefix).forEach((key) => {
-          const value = modifyUrlPrefix[key];
-          filePath = filePath.replace(value, key);
-          correctedURL = correctedURL.replace(value, key);
-        });
-      }
-      fs.statSync(filePath);
-    } catch (err) {
-      console.error(err);
-      throw new Error(`The path '${fileManifestEntryDetails.url}' from the manifest doesn't seem valid.`);
-    }
-
-    const expectedFileIndex = expectedFiles.indexOf(correctedURL);
-    if (expectedFileIndex === -1) {
-      console.log('MANIFEST FILES: ', fileManifestOutput);
-      console.log('EXPECTED FILES: ', expectedFiles);
-      throw new Error(`Unexpected file in manifest (1): '${fileManifestEntryDetails.url}'`);
-    }
-
-    expectedFiles.splice(expectedFileIndex, 1);
-    expect(typeof fileManifestEntryDetails.revision).to.equal('string');
-    expect(fileManifestEntryDetails.revision.length).to.be.gt(0);
-  });
-
-  expect(expectedFiles.length).to.equal(0);
-};
-
-const performCleanup = (err) => {
-  return seleniumAssistant.stopSaucelabsConnect()
-  .then(() => {
-    if (!globalDriverBrowser) {
-      return;
-    }
-
-    return seleniumAssistant.killWebDriver(globalDriverBrowser)
-    .then(() => {
-      globalDriverBrowser = null;
-    });
-  })
-  .catch(() => {})
-  .then(() => {
-    if (err) {
-      return Promise.reject(err);
-    }
-
-    return Promise.resolve();
-  });
-};
-
-const smokeTestSWRuns = (swDest) => {
-  let manifestOutputFromSW;
-
-  // Create a fake class to get the manifest contents
-  class WorkboxSW {
-    precache(fileManifest) {
-      manifestOutputFromSW = fileManifest;
-    }
-  }
-  const injectedSelf = {WorkboxSW};
-
-  const swContent = fs.readFileSync(swDest);
-
-  // To smoke test the service worker is valid JavaScript we can run it
-  // in Node's JavaScript parsed. `runInNewContext` comes without
-  // any of the usual APIs (i.e. no require API, no console API, nothing)
-  // so we inject a `self` API to emulate the service worker environment.
-  vm.runInNewContext(swContent, {
-    self: injectedSelf,
-    importScripts: () => {
-      // NOOP
-    },
-  });
-
-  return manifestOutputFromSW;
-};
-
-=======
->>>>>>> 9b33017f
 const performTest = (generateSWCb, {exampleProject, swDest, fileExtensions, baseTestUrl, modifyUrlPrefix}) => {
   console.log(`Validating a new project, SWDest is: '${swDest}'`);
   return fakeRunAndCompare(generateSWCb, swDest, exampleProject, fileExtensions, modifyUrlPrefix)
