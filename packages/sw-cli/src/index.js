--- conflicted
+++ resolved
@@ -167,31 +167,14 @@
         });
       }
     })
-<<<<<<< HEAD
-    .then((sConfig) => {
-      const globPattern = generateGlobPattern(
-        rootDirPath, fileExtentionsToCache);
-
-      const swDest = path.join(rootDirPath, serviceWorkerName);
-
-      return swBuild.generateSW({
-        rootDirectory: rootDirPath,
-        globPatterns: [
-          globPattern,
-        ],
-        globIgnores: [
-          swDest,
-        ],
-        dest: swDest,
-      });
-=======
     .then(() => {
       if (!config.serviceWorkerName) {
         return askForServiceWorkerName()
         .then((swName) => {
-          config.serviceWorkerName = swName;
+          const swDest = path.join(config.rootDirectory, swName);
+          config.dest = swDest;
           config.globIgnores = [
-            path.join(config.rootDirectory, swName),
+            swDest,
           ];
         });
       }
@@ -210,7 +193,6 @@
     })
     .then(() => {
       return swBuild.generateSW(config);
->>>>>>> 854a0cd0
     });
   }
 
