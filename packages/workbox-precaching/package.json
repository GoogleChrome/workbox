--- conflicted
+++ resolved
@@ -21,12 +21,8 @@
   "module": "index.mjs",
   "types": "index.d.ts",
   "dependencies": {
-<<<<<<< HEAD
-    "workbox-core": "^5.1.3"
-=======
     "workbox-core": "^5.1.2",
     "workbox-routing": "^5.1.2",
     "workbox-strategies": "^5.1.2"
->>>>>>> a23df849
   }
 }