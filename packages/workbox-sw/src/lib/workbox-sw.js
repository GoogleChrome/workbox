--- conflicted
+++ resolved
@@ -302,26 +302,17 @@
       plugins,
     });
 
-<<<<<<< HEAD
-    const route = new Route({
-      match: ({url}) => {
-        // See https://github.com/GoogleChrome/workbox/issues/488.
-        // The incoming URL might include a hash/URL fragment, and the URLs in
-        // the cachedUrls array will never include a hash. We need to normalize
-        // the incoming URL to ensure that the string comparison works.
-        url.hash = '';
-
-        const cachedUrls = this._revisionedCacheManager.getCachedUrls();
-        if (cachedUrls.indexOf(url.href) !== -1) {
-          return true;
-        }
-=======
     const capture = ({url}) => {
+      // See https://github.com/GoogleChrome/workbox/issues/488.
+      // The incoming URL might include a hash/URL fragment, and the URLs in
+      // the cachedUrls array will never include a hash. We need to normalize
+      // the incoming URL to ensure that the string comparison works.
+      url.hash = '';
+
       const cachedUrls = this._revisionedCacheManager.getCachedUrls();
       if (cachedUrls.indexOf(url.href) !== -1) {
         return true;
       }
->>>>>>> d6eeaf8a
 
       let strippedUrl =
         this._removeIgnoreUrlParams(url.href, ignoreUrlParametersMatching);
