const proxyquire = require('proxyquire');
const sinon = require('sinon');
const path = require('path');
const assert = require('chai').assert;
const OUTPUT_DIR = path.join(__dirname, 'dist');
const WEBPACK_EVENT_NAME = 'after-emit';

// Proxies and stubs
let proxySwBuild;
let SwWebpackPlugin;

// Stubby object for webpack
const webpackCompilation = {
	compiler: {
		plugin: function() {},
	},
	mainTemplate: {
		getPublicPath: function() {},
	},
};

let webpackEventCallback;
const webpackDoneCallback = sinon.spy();
// Create webpack callback handler
sinon.stub(webpackCompilation.compiler, 'plugin', (event, callback)=> {
	webpackEventCallback = callback;
});

<<<<<<< HEAD
=======
webpackCompilation.options={
	output: {
		path: OUTPUT_DIR,
	},
};

>>>>>>> df835201
describe('Tests for webpack plugin', function() {
	beforeEach(()=>{
		// Build a proxy sw-build
		proxySwBuild = {
			injectManifest: function() {},
			generateSW: function() {},
		};

		// Generate stub methods
		sinon.stub(proxySwBuild, 'generateSW', function() {
			return new Promise((resolve) => {
				resolve();
			});
		});

		sinon.stub(proxySwBuild, 'injectManifest', function() {
			return new Promise((resolve) => {
				resolve();
			});
		});

		// do a proxy require
		SwWebpackPlugin = proxyquire('../../', {
			'sw-build': proxySwBuild,
		});
	});

	it('should mutate config accordin to webpack defaults', () => {
		let swWebpackPlugin = new SwWebpackPlugin({});
		assert.equal(swWebpackPlugin.getConfig(webpackCompilation).rootDirectory,
			OUTPUT_DIR);
		const CUSTOM_ROOT_DIRECTORY = '/public';
		swWebpackPlugin = new SwWebpackPlugin({
			rootDirectory: CUSTOM_ROOT_DIRECTORY,
		});
		assert.equal(swWebpackPlugin.getConfig(webpackCompilation).rootDirectory,
			CUSTOM_ROOT_DIRECTORY);
	});

	it('should call generateSw when swFile is not given', () => {
		let swWebpackPlugin = new SwWebpackPlugin({});
		swWebpackPlugin.apply(webpackCompilation.compiler);
		// Plugin is being called once
		assert.isTrue(webpackCompilation.compiler.plugin.calledOnce);
		// Plugin is working on correct event
		assert.equal(webpackCompilation.compiler.plugin.getCall(0).args[0],
			WEBPACK_EVENT_NAME);
		// Call the callback and then check
		// which function is being called based on config
		webpackEventCallback(webpackCompilation, webpackDoneCallback);
		assert.isTrue(proxySwBuild.generateSW.calledOnce);
		assert.isTrue(proxySwBuild.injectManifest.notCalled);
	});

	it('should call injectManifest when swFile is given', () => {
		let swWebpackPlugin = new SwWebpackPlugin({
			swFile: './sw.js',
		});
		swWebpackPlugin.apply(webpackCompilation.compiler);
		// Plugin is being called once
		assert.isTrue(webpackCompilation.compiler.plugin.calledTwice);
		// Plugin is working on correct event
		assert.equal(webpackCompilation.compiler.plugin.getCall(0).args[0],
			WEBPACK_EVENT_NAME);
		// Call the callback and then check
		// which function is being called based on config
		webpackEventCallback(webpackCompilation, webpackDoneCallback);
		assert.isTrue(proxySwBuild.generateSW.notCalled);
		assert.isTrue(proxySwBuild.injectManifest.calledOnce);
	});
});<|MERGE_RESOLUTION|>--- conflicted
+++ resolved
@@ -26,15 +26,12 @@
 	webpackEventCallback = callback;
 });
 
-<<<<<<< HEAD
-=======
 webpackCompilation.options={
 	output: {
 		path: OUTPUT_DIR,
 	},
 };
 
->>>>>>> df835201
 describe('Tests for webpack plugin', function() {
 	beforeEach(()=>{
 		// Build a proxy sw-build
