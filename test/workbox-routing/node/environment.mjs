--- conflicted
+++ resolved
@@ -19,22 +19,14 @@
   it(`should throw when loaded outside of a service worker in dev`, async function() {
     if (process.env.NODE_ENV === 'production') return this.skip();
 
-<<<<<<< HEAD
     class Foo {}
     sandbox.stub(global, 'ServiceWorkerGlobalScope').value(Foo);
-
-    return expectError(
-      async () => await import('../../../packages/workbox-routing/index.mjs'),
-      'not-in-sw',
-      (error) => expect(error.details).to.have.property('moduleName').that.equals('workbox-routing')
-    );
-=======
+    
     await expectError(async () => {
       await import(MODULE_PATH);
     }, 'not-in-sw', (err) => {
       expect(err.details).to.have.property('moduleName').that.equal('workbox-routing');
     });
->>>>>>> 1f2dcfe8
   });
 
   it(`should not throw when in SW in dev`, async function() {
