--- conflicted
+++ resolved
@@ -197,12 +197,7 @@
         skipWaiting: [[]],
         setCacheNameDetails: [[{prefix: cacheId}]],
         importScripts: [[...DEFAULT_IMPORT_SCRIPTS]],
-<<<<<<< HEAD
-        suppressWarnings: [[]],
         precacheAndRoute: [[[], {directoryIndex, ignoreURLParametersMatching}]],
-=======
-        precacheAndRoute: [[[], {directoryIndex, ignoreUrlParametersMatching}]],
->>>>>>> 027ffd43
       }});
     });
 
