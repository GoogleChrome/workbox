--- conflicted
+++ resolved
@@ -76,11 +76,7 @@
         {}, '/', '1234', true
       );
 
-<<<<<<< HEAD
-      const cacheName = _private.cacheNameProvider.getPrecacheName();
-=======
-      const cacheName = corePrivate.cacheNames.getPrecacheName();
->>>>>>> bf0e92cd
+      const cacheName = _private.cacheNames.getPrecacheName();
       const openCache = await caches.open(cacheName);
       openCache.put('/', new Response('Hello'));
 
