--- conflicted
+++ resolved
@@ -13,16 +13,12 @@
  limitations under the License.
 */
 
-<<<<<<< HEAD
 /**
  * sw-routing Module
  * @module sw-routing
  */
 
-import * as predicates from './lib/predicates';
-=======
 import ExpressRoute from './lib/express-route';
->>>>>>> 1e2e7bb1
 import RegExpRoute from './lib/regexp-route';
 import Route from './lib/route';
 import Router from './lib/router';
