module.exports = {
  extends: ['eslint:recommended', 'google'],
  env: {
    serviceworker: true,
    browser: true,
    node: true,
    es6: true,
  },
  parserOptions: {
    ecmaVersion: 2017,
    sourceType: 'module',
  },
  globals: {
    'google': false,
  },
  rules: {
    "jsdoc/check-types": 2,
    "jsdoc/newline-after-description": 2,
  },
  plugins: [
    'jsdoc',
  ],
  parser: 'babel-eslint',
  overrides: [{
    files: ['test/**/*.{js,mjs}'],
    env: {
      mocha: true,
    },
    rules: {
      'max-len': 0,
      'require-jsdoc': 0,
      'valid-jsdoc': 0,
      'no-invalid-this': 0,
    },
  }, {
    files: [
      'packages/workbox-core/utils/logger.mjs',
      'packages/workbox-sw/index.mjs',
      'infra/testing/cli-test-helper.js',
      'infra/utils/log-helper.js',
<<<<<<< HEAD
      'packages/workbox-cli/src/lib/logger.js',
=======
      'test/workbox-precaching/node/controllers/test-PrecacheController.mjs',
      'test/workbox-precaching/node/utils/test-showWarningsIfNeeded.mjs',
>>>>>>> cea2789a
    ],
    rules: {
      'no-console': 0,
    },
  }, {
    files: [
      'infra/**/*.js',
    ],
    rules: {
      'max-len': 0,
    },
  }, {
    files: [
      'gulp-tasks/**/*.js',
      'infra/**/*.js'
    ],
    rules: {
      'valid-jsdoc': 0,
      'require-jsdoc': 0,
    },
  }, {
    files: [
      'infra/testing/**/*',
    ],
    env: {
      'mocha': true
    }
  }, {
    files: [
      'test/workbox-build/static/**/*.js',
    ],
    rules: {
      'no-unused-vars': 0,
      'no-undef': 0,
    },
  }, {
    files: [
      'packages/workbox-build/src/templates/**/*.js',
    ],
    rules: {
      'max-len': 0,
    },
  }
  , {
    files: [
      'packages/workbox-sw/**/*',
    ],
    globals: {
      'workbox': false,
    },
  }, {
    files: [
      'infra/testing/env-it.js',
    ],
    rules: {
      'no-invalid-this': 0,
    },
  }, {
    files: [
      'packages/**/*.{mjs,js}',
    ],
    plugins: [
      'header',
    ],
    rules: {
      'header/header': [2, 'block', {pattern: 'Copyright \\d{4} Google Inc.'}]
    }
  }],
};<|MERGE_RESOLUTION|>--- conflicted
+++ resolved
@@ -38,12 +38,9 @@
       'packages/workbox-sw/index.mjs',
       'infra/testing/cli-test-helper.js',
       'infra/utils/log-helper.js',
-<<<<<<< HEAD
       'packages/workbox-cli/src/lib/logger.js',
-=======
       'test/workbox-precaching/node/controllers/test-PrecacheController.mjs',
       'test/workbox-precaching/node/utils/test-showWarningsIfNeeded.mjs',
->>>>>>> cea2789a
     ],
     rules: {
       'no-console': 0,
