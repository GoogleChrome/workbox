module.exports = {
  extends: ['eslint:recommended', 'google'],
  env: {
    serviceworker: true,
    browser: true,
    node: true,
    es6: true,
  },
  parserOptions: {
    ecmaVersion: 2017,
    sourceType: 'module',
  },
  globals: {
    'google': false,
  },
  rules: {
    "jsdoc/check-types": 2,
    "jsdoc/newline-after-description": 2,
  },
  plugins: [
      'jsdoc',
  ],
  parser: 'babel-eslint',
  overrides: [{
    files: ['test/**/*.{js,mjs}'],
    env: {
      mocha: true,
    },
    rules: {
      'max-len': 0,
      'require-jsdoc': 0,
      'valid-jsdoc': 0,
      'no-invalid-this': 0,
    },
  }, {
    files: [
      'packages/workbox-core/utils/logger.mjs',
      'packages/workbox-sw/index.mjs',
      'test/workbox-core/bundle/node/utils/test-LogHelper.js',
      'infra/testing/cli-test-helper.js',
      'infra/utils/log-helper.js',
    ],
    rules: {
      'no-console': 0,
    },
  }, {
    files: [
      'infra/**/*.js',
    ],
    rules: {
      'max-len': 0,
    },
  }, {
    files: [
      'gulp-tasks/**/*.js',
      'infra/**/*.js'
    ],
    rules: {
      'valid-jsdoc': 0,
      'require-jsdoc': 0,
    },
  }, {
    files: [
      'infra/testing/**/*',
    ],
    env: {
      'mocha': true
    }
  }, {
    files: [
      'test/workbox-build/static/**/*.js',
    ],
    rules: {
      'no-unused-vars': 0,
      'no-undef': 0,
    },
  }, {
    files: [
      'packages/workbox-build/src/templates/**/*.js',
    ],
    rules: {
      'max-len': 0,
    },
<<<<<<< HEAD
  }
  , {
    files: [
      'packages/workbox-sw/**/*',
    ],
    globals: {
      'workbox': false,
=======
  }, {
    files: [
      'infra/testing/env-it.js',
    ],
    rules: {
      'no-invalid-this': 0,
>>>>>>> e37c4136
    },
  }],
};<|MERGE_RESOLUTION|>--- conflicted
+++ resolved
@@ -81,7 +81,6 @@
     rules: {
       'max-len': 0,
     },
-<<<<<<< HEAD
   }
   , {
     files: [
@@ -89,14 +88,12 @@
     ],
     globals: {
       'workbox': false,
-=======
   }, {
     files: [
       'infra/testing/env-it.js',
     ],
     rules: {
       'no-invalid-this': 0,
->>>>>>> e37c4136
     },
   }],
 };