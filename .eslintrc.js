module.exports = {
  extends: ['eslint:recommended', 'google'],
  env: {
    serviceworker: true,
    browser: true,
    node: true,
    es6: true,
  },
  parserOptions: {
    ecmaVersion: 2017,
    sourceType: 'module',
  },
  globals: {
  },
  rules: {
  },
  overrides: [{
    files: ['packages/*/test/**/*.js'],
    env: {
      mocha: true,
    },
    rules: {
      'valid-jsdoc': 0,
      'require-jsdoc': 0,
      'max-len': 0,
    },
  }, {
    files: [
      'packages/workbox-core/src/utils/LogHelper.js',
      'packages/workbox-core/test/bundle/node/utils/test-LogHelper.js',
      'gulp-tasks/utils/log-helper.js',
      'infra/tools/analyse-properties.js',
    ],
    rules: {
      'no-console': 0,
    },
  }, {
    files: [
      'gulp-tasks/**/*.js',
<<<<<<< HEAD
      'infra/tools/analyse-properties.js'
=======
      'infra/**/*.js'
>>>>>>> 74db775a
    ],
    rules: {
      'valid-jsdoc': 0,
      'require-jsdoc': 0,
    },
  }, {
    files: [
      'infra/utils/generate-variant-tests.js',
    ],
    env: {
      'mocha': true
    }
  }],
};<|MERGE_RESOLUTION|>--- conflicted
+++ resolved
@@ -37,11 +37,7 @@
   }, {
     files: [
       'gulp-tasks/**/*.js',
-<<<<<<< HEAD
-      'infra/tools/analyse-properties.js'
-=======
       'infra/**/*.js'
->>>>>>> 74db775a
     ],
     rules: {
       'valid-jsdoc': 0,
